--- conflicted
+++ resolved
@@ -1,10 +1,6 @@
 [package]
 name = "ya-runtime-vm"
-<<<<<<< HEAD
 version = "0.2.10"
-=======
-version = "0.2.9"
->>>>>>> 24586ab3
 authors = ["Golem Factory <contact@golem.network>"]
 edition = "2018"
 license = "GPL-3.0"
