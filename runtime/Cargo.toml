--- conflicted
+++ resolved
@@ -35,11 +35,7 @@
 tokio = { version = "0.2", features = ["fs", "io-std", "io-util", "macros", "process", "rt-core", "rt-threaded", "sync", "time", "uds"] }
 tokio-byteorder = "0.2"
 uuid = { version = "0.8", features = ["v4"] }
-<<<<<<< HEAD
 ya-runtime-sdk = { version = "0.1", features = ["macros"], path = "../../ya-runtime-sdk/ya-runtime-sdk" }
-=======
-ya-runtime-api = { version = "0.2", features = ["codec"], git="https://github.com/golemfactory/yagna.git", rev="9877a31c9c325e884c86f48d88f91d77e8cee94d" }
->>>>>>> b3f92368
 
 [dev-dependencies]
 tempdir = "0.3.7"
