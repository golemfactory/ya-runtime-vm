--- conflicted
+++ resolved
@@ -46,15 +46,9 @@
     }
 
 #define VPORT_CMD "/dev/vport0p1"
-<<<<<<< HEAD
 #define VPORT_P9 "/dev/vport0p2"
 #define VPORT_NET "/dev/vport0p3"
 #define VPORT_INET "/dev/vport0p4"
-=======
-#define VPORT_NET "/dev/vport0p2"
-#define VPORT_INET "/dev/vport0p3"
-
->>>>>>> 725734a8
 #define DEV_VPN "eth0"
 #define DEV_INET "eth1"
 
@@ -111,10 +105,7 @@
     sync();
     (void)close(g_epoll_fd);
     (void)close(g_sig_fd);
-<<<<<<< HEAD
     (void)close(g_p9_fd);
-=======
->>>>>>> 725734a8
     (void)close(g_inet_fd);
     (void)close(g_vpn_fd);
     (void)close(g_cmds_fd);
