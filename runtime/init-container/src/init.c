--- conflicted
+++ resolved
@@ -932,18 +932,13 @@
 // }
 
 static void handle_mount(msg_id_t msg_id) {
-<<<<<<< HEAD
+
+    uint32_t max_p9_message_size = 0;
+
     bool     done = false;
     uint32_t ret  = 0;
     char*    tag  = NULL;
     char*    path = NULL;
-=======
-    bool done = false;
-    uint32_t ret = 0;
-    char* tag = NULL;
-    uint32_t max_p9_message_size = 0;
-    char* path = NULL;
->>>>>>> fb9e38c1
 
     while (!done) {
         uint8_t subtype = 0;
@@ -980,15 +975,9 @@
         ret = errno;
         goto out;
     }
-<<<<<<< HEAD
-
-    ret = do_mount_p9(tag, path);
+    ret = do_mount_p9(tag, max_p9_message_size, path);
     // ret = do_mount(tag, path);
     // TODO: rm path, if mount fails?
-=======
-    ret = do_mount_win_p9(tag, g_p9_current_channel, max_p9_message_size, path);
-    g_p9_current_channel += 1;
->>>>>>> fb9e38c1
 
 out:
     free(path);
@@ -1547,12 +1536,10 @@
     block_signals();
     setup_sigfd();
 
-<<<<<<< HEAD
-    // make sure to create threads after blocking signals, not before. Otherwise signals are blocked.
-   CHECK(initialize_p9_communication());
-=======
+    //make sure to create threads after blocking signals, not before. Otherwise signals are blocked.
+    //CHECK(initialize_p9_socket_descriptors());
     //experimental - set thread affinity to get better performance on Windows?
-    {
+    /*{
         pthread_t thread;
         thread = pthread_self();
         pthread_attr_t attr;
@@ -1561,10 +1548,11 @@
         CPU_ZERO(&cpus);
         CPU_SET(1, &cpus);
         CHECK(pthread_setaffinity_np(thread, sizeof(cpus), &cpus));
-    }
+    }*/
     //make sure to create threads after blocking signals, not before. Otherwise signals are blocked.
-    CHECK(initialize_p9_socket_descriptors());
->>>>>>> fb9e38c1
+    //CHECK(initialize_p9_socket_descriptors());
+    // make sure to create threads after blocking signals, not before. Otherwise signals are blocked.
+   CHECK(initialize_p9_communication());
 
     main_loop();
     stop_network();
