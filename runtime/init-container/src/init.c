#define _GNU_SOURCE
#include <assert.h>
#include <errno.h>
#include <fcntl.h>
#include <signal.h>
#include <stdbool.h>
#include <stddef.h>
#include <stdio.h>
#include <stdint.h>
#include <stdlib.h>
#include <stdnoreturn.h>
#include <string.h>
#include <sys/epoll.h>
#include <sys/mman.h>
#include <sys/mount.h>
#include <sys/reboot.h>
#include <sys/prctl.h>
#include <sys/signalfd.h>
#include <sys/stat.h>
#include <sys/syscall.h>
#include <sys/sysmacros.h>
#include <sys/types.h>
#include <sys/wait.h>
#include <unistd.h>
#include <inttypes.h>
#include <limits.h>
#include <linux/sched.h>
#include <linux/capability.h>
#include <sched.h>
#include <time.h>
#include <glob.h>

#include "communication.h"
#include "cyclic_buffer.h"
#include "network.h"
#include "process_bookkeeping.h"
#include "proto.h"
#include "forward.h"
#include "init-seccomp.h"
#define SYSROOT "/mnt/newroot"

#define CONTAINER_OF(ptr, type, member) (type*)((char*)(ptr) - offsetof(type, member))

#define DEFAULT_UID 0
#define DEFAULT_GID 0
#define DEFAULT_OUT_FILE_PERM S_IRWXU
#define DEFAULT_DIR_PERMS (S_IRWXU | S_IRGRP | S_IXGRP | S_IROTH | S_IXOTH)
#define DEFAULT_FD_DESC {           \
        .type = REDIRECT_FD_FILE,   \
        .path = NULL,               \
    }

#define VPORT_CMD "/dev/vport0p1"
#define VPORT_NET "/dev/vport0p2"
#define VPORT_INET "/dev/vport0p3"

#define DEV_VPN "eth0"
#define DEV_INET "eth1"
#define SYSROOT "/mnt/newroot"

#define MODE_RW_UGO (S_IRUSR | S_IWUSR | S_IRGRP | S_IWGRP | S_IROTH | S_IWOTH)
#define OUTPUT_PATH_PREFIX "/var/tmp/guest_agent_private/fds"

#define NET_MEM_DEFAULT 1048576
#define NET_MEM_MAX 2097152
#define MTU_VPN 1220
#define MTU_INET 65521

static int g_sysroot_fd = AT_FDCWD;

struct new_process_args {
    char* bin;
    char** argv;
    char** envp;
    uint32_t uid;
    uint32_t gid;
    char* cwd;
    bool is_entrypoint;
};

enum epoll_fd_type {
    EPOLL_FD_CMDS,
    EPOLL_FD_SIG,
    EPOLL_FD_OUT,
    EPOLL_FD_IN,
};

struct epoll_fd_desc {
    enum epoll_fd_type type;
    int fd;
    int src_fd;
    struct redir_fd_desc* data;
};

extern char** environ;

static int g_cmds_fd = -1;
static int g_sig_fd = -1;
static int g_epoll_fd = -1;
static int g_vpn_fd = -1;
static int g_vpn_tap_fd = -1;
static int g_inet_fd = -1;
static int g_inet_tap_fd = -1;

static char g_lo_name[16];
static char g_vpn_tap_name[16];
static char g_inet_tap_name[16];

static struct process_desc* g_entrypoint_desc = NULL;

static noreturn void die(void) {
    sync();
    (void)close(g_epoll_fd);
    (void)close(g_sig_fd);
    (void)close(g_inet_fd);
    (void)close(g_vpn_fd);
    (void)close(g_cmds_fd);

    while (1) {
        (void)reboot(RB_POWER_OFF);
        __asm__ volatile ("hlt");
    }
}

#define CHECK_BOOL(x) ({                                                \
    __typeof__(x) _x = (x);                                             \
    if (_x == 0) {                                                      \
        fprintf(stderr, "Error at %s:%d: %m\n", __FILE__, __LINE__);    \
        die();                                                          \
    }                                                                   \
    _x;                                                                 \
})


#define CHECK(x) ({                                                     \
    __typeof__(x) _x = (x);                                             \
    if (_x == -1) {                                                     \
        fprintf(stderr, "Error at %s:%d: %m\n", __FILE__, __LINE__);    \
        die();                                                          \
    }                                                                   \
    _x;                                                                 \
})

static void load_module(const char* path) {
    int fd = CHECK(open(path, O_RDONLY | O_CLOEXEC));
    CHECK_BOOL(syscall(SYS_finit_module, fd, "", 0) == 0);
    CHECK_BOOL(close(fd) == 0);
}

int make_nonblocking(int fd) {
    errno = 0;
    int flags = fcntl(fd, F_GETFL);
    if (flags == -1 && errno) {
        return -1;
    }
    if (fcntl(fd, F_SETFL, flags | O_NONBLOCK) < 0) {
        return -1;
    }
    return 0;
}

/*
int make_cloexec(int fd) {
    errno = 0;
    int flags = fcntl(fd, F_GETFD);
    if (flags == -1 && errno) {
        return -1;
    }
    if (fcntl(fd, F_SETFD, flags | FD_CLOEXEC) < 0) {
        return -1;
    }
    return 0;
}
*/

static int open_relative(const char *path, uint64_t flags, uint64_t mode) {
    /*
     * Arch's musl 1.2.4-1 doesn't include <linux/openat2.h>, so
     * open-code the parts that are needed.
     */
    struct {
        uint64_t flags;
        uint64_t mode;
        uint64_t resolve;
    } how;
    memset(&how, 0, sizeof how);
    how.flags = flags | O_NOCTTY | O_CLOEXEC;
    how.mode = mode;
    how.resolve = 0x10 /* RESOLVE_IN_ROOT */;
    long r = syscall(SYS_openat2, g_sysroot_fd, path, &how, sizeof how);
    CHECK_BOOL(r >= -1 && r <= INT_MAX);
    return r;
}

static void cleanup_fd_desc(struct redir_fd_desc* fd_desc) {
    switch (fd_desc->type) {
        case REDIRECT_FD_FILE:
            free(fd_desc->path);
            break;
        case REDIRECT_FD_PIPE_BLOCKING:
        case REDIRECT_FD_PIPE_CYCLIC:
            if (fd_desc->buffer.fds[0] != -1) {
                close(fd_desc->buffer.fds[0]);
            }
            if (fd_desc->buffer.fds[1] != -1) {
                close(fd_desc->buffer.fds[1]);
            }
            cyclic_buffer_deinit(&fd_desc->buffer.cb);
            break;
        default:
            break;
    }
    fd_desc->type = REDIRECT_FD_INVALID;
}

static bool redir_buffers_empty(struct redir_fd_desc *redirs, size_t len) {
    for (size_t fd = 0; fd < len; ++fd) {
        switch (redirs[fd].type) {
            case REDIRECT_FD_FILE:;
                int this_fd = open_relative(redirs[fd].path, O_RDONLY, 0);
                if (this_fd == -1) {
                    continue;
                }
                struct stat statbuf;
                int res = fstat(this_fd, &statbuf);
                close(this_fd);
                if (res != 0) {
                    continue;
                }
                if (statbuf.st_size) {
                    return false;
                }
                break;
            case REDIRECT_FD_PIPE_BLOCKING:
            case REDIRECT_FD_PIPE_CYCLIC:
                if (cyclic_buffer_data_size(&redirs[fd].buffer.cb) != 0) {
                    return false;
                }
                break;
            default:
                break;
        }
    }
    return true;
}

__attribute__((unused)) static void delete_proc(struct process_desc* proc_desc) {
    remove_process(proc_desc);
    for (size_t fd = 0; fd < 3; ++fd) {
        cleanup_fd_desc(&proc_desc->redirs[fd]);
    }
    free(proc_desc);
}

struct exit_reason {
    uint8_t status;
    uint8_t type;
};

static void send_process_died(uint64_t id, struct exit_reason reason) {
    struct msg_hdr resp = {
        .msg_id = 0,
        .type = NOTIFY_PROCESS_DIED,
    };

    CHECK(writen(g_cmds_fd, &resp, sizeof(resp)));
    CHECK(writen(g_cmds_fd, &id, sizeof(id)));
    CHECK(writen(g_cmds_fd, &reason.status, sizeof(reason.status)));
    CHECK(writen(g_cmds_fd, &reason.type, sizeof(reason.type)));
}

static struct exit_reason encode_status(int status, int type) {
    struct exit_reason exit_reason;

    switch (type) {
        case CLD_EXITED:
            exit_reason.type = 0;
            break;
        case CLD_KILLED:
            exit_reason.type = 1;
            break;
        case CLD_DUMPED:
            exit_reason.type = 2;
            break;
        default:
            fprintf(stderr, "Invalid exit reason to encode: %d\n", type);
            die();
    }

    exit_reason.status = (status & 0xff);

    return exit_reason;
}

pid_t global_zombie_pid = -1;
pid_t global_pidfd = -1;

static void handle_sigchld(void) {
    struct signalfd_siginfo siginfo = { 0 };

    if (read(g_sig_fd, &siginfo, sizeof(siginfo)) != sizeof(siginfo)) {
        fprintf(stderr, "Invalid signalfd read: %m\n");
        die();
    }

    if (siginfo.ssi_signo != SIGCHLD) {
        fprintf(stderr, "BUG: read unexpected signal from signalfd: %d\n",
                siginfo.ssi_signo);
        die();
    }

    pid_t child_pid = (pid_t)siginfo.ssi_pid;
    if (child_pid == global_zombie_pid) {
        /* This process is deliberately kept as a zombie, ignore it */
        return;
    }

    if (siginfo.ssi_code != CLD_EXITED
            && siginfo.ssi_code != CLD_KILLED
            && siginfo.ssi_code != CLD_DUMPED) {
        /* Received spurious SIGCHLD - ignore it. */
        return;
    }

    pid_t w_pid = waitpid(child_pid, NULL, WNOHANG);
    if (w_pid != child_pid) {
        fprintf(stderr, "Error at waitpid: %d: %m\n", w_pid);
        return;
    }

    struct process_desc* proc_desc = find_process_by_pid(child_pid);
    if (!proc_desc) {
        /* This process was not tracked. */
        return;
    }

    proc_desc->is_alive = false;

    send_process_died(proc_desc->id, encode_status(siginfo.ssi_status,
                      siginfo.ssi_code));

    if (proc_desc == g_entrypoint_desc) {
        fprintf(stderr, "Entrypoint exited\n");
        CHECK(kill(-1, SIGKILL));
        die();
    }

    if (redir_buffers_empty(proc_desc->redirs, 3)) {
        fprintf(stderr, "Deleting process %" PRIu64 "\n", proc_desc->id);
        delete_proc(proc_desc);
    }
}

static void block_signals(void) {
    sigset_t set;
    CHECK(sigemptyset(&set));
    CHECK(sigaddset(&set, SIGCHLD));
    CHECK(sigaddset(&set, SIGPIPE));
    CHECK(sigprocmask(SIG_BLOCK, &set, NULL));
}

static void setup_sigfd(void) {
    sigset_t set;
    CHECK(sigemptyset(&set));
    CHECK(sigaddset(&set, SIGCHLD));
    g_sig_fd = CHECK(signalfd(g_sig_fd, &set, SFD_CLOEXEC));
}

static int create_dir_path(char* path, int perms, int *out_fd) {
    assert(path[0] == '/');

    char* next = path;
    int fd = g_sysroot_fd;
    int rc = -1;
    char *prev;
    do {
        next++;
        prev = next;
        next = strchr(next, '/');
        if (next != NULL) {
            *next = '\0';
        }
        if (*prev == '\0' || strcmp(prev, ".") == 0 || strcmp(prev, "..") == 0) {
            fprintf(stderr, "Invalid path component '%s'\n", prev);
            errno = EINVAL;
            goto fail;
        }
        int ret = mkdirat(fd, prev, perms);
        if (ret != 0 && errno != EEXIST) {
            int tmp = errno;
            assert(errno != EBADF);
            fprintf(stderr, "mkdirat() failed: %m\n");
            errno = tmp;
            goto fail;
        }

        int new_fd = openat(fd, prev, O_DIRECTORY | O_RDONLY | O_NOFOLLOW | O_CLOEXEC);
        if (new_fd == -1) {
            int tmp = errno;
            assert(tmp != EBADF);
            fprintf(stderr, "openat() failed: %m\n");
            errno = tmp;
            goto fail;
        }
        if (fd != g_sysroot_fd) {
            close(fd);
        }
        fd = new_fd;
    } while (next);
    rc = 0;
    if (out_fd) {
        *out_fd = fd;
        fd = g_sysroot_fd;
    }
fail:
    if (fd != g_sysroot_fd) {
        int save = errno;
        close(fd);
        errno = save;
    }
    return rc;
}

static void setup_agent_directories(void) {
    char* path = strdup(OUTPUT_PATH_PREFIX);
    if (!path) {
        fprintf(stderr, "setup_agent_directories OOM\n");
        die();
    }

    CHECK(create_dir_path(path, DEFAULT_DIR_PERMS, NULL));

    free(path);
}

static int add_network_hosts(char *entries[][2], int n) {
    FILE *f;
    if ((f = fopen(SYSROOT "/etc/hosts", "a")) == 0) {
        return -1;
    }

    for (int i = 0; i < n; ++i) {
        if (fprintf(f, "%s\t%s\n", entries[i][0], entries[i][1]) < 2) {
            return -1;
        }
    }

    if (fflush(f)) {
        return -1;
    }
    if (fsync(fileno(f))) {
        return -1;
    }
    if (fclose(f)) {
        return -1;
    }

    return 0;
}

static int set_network_ns(char *entries[], int n) {
    FILE *f;
    if ((f = fopen(SYSROOT "/etc/resolv.conf", "w")) == 0) {
        return -1;
    }

    for (int i = 0; i < n; ++i) {
        CHECK_BOOL(fprintf(f, "nameserver %s\n", entries[i]) > 0);
    }

    CHECK_BOOL(fflush(f) == 0);
    CHECK_BOOL(fsync(fileno(f)) == 0);
    CHECK_BOOL(fclose(f) == 0);

    return 0;
}

int write_sys(char *path, size_t value) {
    FILE *f;
    if ((f = fopen(path, "w")) == 0) {
        return -1;
    }

    CHECK_BOOL(fprintf(f, "%ld", value) > 0);
    CHECK_BOOL(fflush(f) == 0);
    CHECK_BOOL(fclose(f) == 0);

    return 0;
}

static void setup_network(void) {
    char *hosts[][2] = {
        {"127.0.0.1",   "localhost"},
        {"::1",         "ip6-localhost ip6-loopback"},
        {"fe00::0",     "ip6-localnet"},
        {"ff00::0",     "ip6-mcastprefix"},
        {"ff02::1",     "ip6-allnodes"},
        {"ff02::2",     "ip6-allrouters"},
    };
    char *nameservers[] = {
        "1.1.1.1",
        "8.8.8.8",
    };

    strcpy(g_lo_name, "lo");
    strcpy(g_vpn_tap_name, "vpn%d");
    strcpy(g_inet_tap_name, "inet%d");

    CHECK(add_network_hosts(hosts, sizeof(hosts) / sizeof(*hosts)));
    CHECK(set_network_ns(nameservers, sizeof(nameservers) / sizeof(*nameservers)));

    CHECK(net_create_lo(g_lo_name));
    CHECK(net_if_addr(g_lo_name, "127.0.0.1", "255.255.255.0"));

    CHECK(write_sys("/proc/sys/net/core/rmem_default", NET_MEM_DEFAULT));
    CHECK(write_sys("/proc/sys/net/core/rmem_max", NET_MEM_MAX));
    CHECK(write_sys("/proc/sys/net/core/wmem_default", NET_MEM_DEFAULT));
    CHECK(write_sys("/proc/sys/net/core/wmem_max", NET_MEM_MAX));

    // FIXME: VPORT_NET and VPORT_INET are only present when supervised by a legacy ExeUnit
    if (access(VPORT_NET, F_OK) == 0) {
        int vpn_sz = 4 * (MTU_VPN + 14);

        g_vpn_fd = CHECK(open(VPORT_NET, O_RDWR | O_CLOEXEC));
        g_vpn_tap_fd = CHECK(net_create_tap(g_vpn_tap_name));

        CHECK(net_if_mtu(g_vpn_tap_name, MTU_VPN));
        CHECK(fwd_start(g_vpn_tap_fd, g_vpn_fd, vpn_sz, false, true));
        CHECK(fwd_start(g_vpn_fd, g_vpn_tap_fd, vpn_sz, true, false));
    } else {
        net_if_mtu(DEV_VPN, MTU_VPN);
    }

    if (access(VPORT_INET, F_OK) == 0) {
        int inet_sz = MTU_INET + 14;

        g_inet_fd = CHECK(open(VPORT_INET, O_RDWR | O_CLOEXEC));
        g_inet_tap_fd = CHECK(net_create_tap(g_inet_tap_name));

        CHECK(net_if_mtu(g_inet_tap_name, MTU_INET));
        CHECK(fwd_start(g_inet_tap_fd, g_inet_fd, inet_sz, false, true));
        CHECK(fwd_start(g_inet_fd, g_inet_tap_fd, inet_sz, true, false));
    } else {
        net_if_mtu(DEV_INET, MTU_INET);
    }
}

static void stop_network(void) {
    fwd_stop();
}

static void send_response_hdr(msg_id_t msg_id, enum GUEST_MSG_TYPE type) {
    struct msg_hdr resp = {
        .msg_id = msg_id,
        .type = type,
    };
    CHECK(writen(g_cmds_fd, &resp, sizeof(resp)));
}

static void send_response_ok(msg_id_t msg_id) {
    send_response_hdr(msg_id, RESP_OK);
}

static void send_response_err(msg_id_t msg_id, uint32_t ret_val) {
    send_response_hdr(msg_id, RESP_ERR);
    CHECK(writen(g_cmds_fd, &ret_val, sizeof(ret_val)));
}

static void send_response_u64(msg_id_t msg_id, uint64_t ret_val) {
    send_response_hdr(msg_id, RESP_OK_U64);
    CHECK(writen(g_cmds_fd, &ret_val, sizeof(ret_val)));
}

static void send_response_bytes(msg_id_t msg_id, const char* buf, size_t len) {
    send_response_hdr(msg_id, RESP_OK_BYTES);
    CHECK(send_bytes(g_cmds_fd, buf, len));
}

static void send_response_cyclic_buffer(msg_id_t msg_id, struct cyclic_buffer* cb, size_t len) {
    send_response_hdr(msg_id, RESP_OK_BYTES);
    CHECK(send_bytes_cyclic_buffer(g_cmds_fd, cb, len));
}

static noreturn void handle_quit(msg_id_t msg_id) {
    send_response_ok(msg_id);
    die();
}

static int add_epoll_fd_desc(struct redir_fd_desc* redir_fd_desc,
                             int fd,
                             int src_fd,
                             struct epoll_fd_desc** epoll_fd_desc_ptr) {
    struct epoll_fd_desc* epoll_fd_desc = malloc(sizeof(*epoll_fd_desc));
    if (!epoll_fd_desc) {
        return -1;
    }

    epoll_fd_desc->type = (src_fd == 0) ? EPOLL_FD_OUT : EPOLL_FD_IN;
    epoll_fd_desc->fd = fd;
    epoll_fd_desc->src_fd = src_fd;
    epoll_fd_desc->data = redir_fd_desc;

    struct epoll_event event = {
        .events = (src_fd == 0) ? EPOLLOUT : EPOLLIN,
        .data.ptr = epoll_fd_desc,
    };

    if (epoll_ctl(g_epoll_fd, EPOLL_CTL_ADD, fd, &event) < 0) {
        int tmp = errno;
        free(epoll_fd_desc);
        errno = tmp;
        return -1;
    }

    if (epoll_fd_desc_ptr) {
        *epoll_fd_desc_ptr = epoll_fd_desc;
    }
    return 0;

}

static int del_epoll_fd_desc(struct epoll_fd_desc* epoll_fd_desc) {
    if (epoll_ctl(g_epoll_fd, EPOLL_CTL_DEL, epoll_fd_desc->fd, NULL) < 0) {
        return -1;
    }
    free(epoll_fd_desc);
    return 0;
}

/* Assumes fd is either 0, 1 or 2.
 * Returns whether call was successful (setting errno on failures). */
static bool redirect_fd_to_path(int fd, const char* path) {
    assert(fd == 0 || fd == 1 || fd == 2);
    if (path[0] != '/' || path[1] == '/') {
        errno = EINVAL;
        return false;
    }
    path++;

    int source_fd = -1;
    if (fd == 0) {
        source_fd = open_relative(path, O_RDONLY, 0);
    } else {
        source_fd = open_relative(path, O_WRONLY | O_CREAT, DEFAULT_OUT_FILE_PERM);
    }

    if (source_fd < 0) {
        return false;
    }

    if (source_fd != fd) {
        if (dup2(source_fd, fd) < 0) {
            int tmp_errno = errno;
            (void)close(source_fd);
            errno = tmp_errno;
            return false;
        }
        if (close(source_fd) < 0) {
            int tmp_errno = errno;
            (void)close(fd);
            errno = tmp_errno;
            return false;
        }
    }

    return true;
}

// lives in a separate memory segment (after forking)
static int child_pipe = -1;

#define NAMESPACES \
                 (CLONE_NEWUSER | /* new user namespace */ \
                 0)

static int capset(cap_user_header_t hdrp, cap_user_data_t datap) {
    return syscall(SYS_capset, hdrp, datap);
}
static noreturn void child_wrapper(int parent_pipe[2],
                                   struct new_process_args* new_proc_args,
                                   struct redir_fd_desc fd_descs[3]) {
    child_pipe = parent_pipe[1];
#define MASSIVEDEBUGGING
#ifdef MASSIVEDEBUGGING
#define X(a) do { \
    int tmp = errno;\
    if (write(2, a "\n", sizeof(a)) != sizeof(a)) { \
        goto out; \
    } \
    errno = tmp; \
} while (0)
#else
#define X(a) do (void)(a ""); while (0)
#endif

    if (close(parent_pipe[0]) < 0) {
        X("close problem");
        goto out;
    }

    sigset_t set;
    if (sigemptyset(&set) < 0) {
        X("sigemptyset problem");
        goto out;
    }
    if (sigprocmask(SIG_SETMASK, &set, NULL) < 0) {
        X("sigprocmask problem");
        goto out;
    }
    X("fd processing");
    for (int fd = 0; fd < 3; ++fd) {
        X("processing an FD");
        switch (fd_descs[fd].type) {
            case REDIRECT_FD_FILE:
                X("redirecting an FD to a file");
#ifdef MASSIVEDEBUGGING
                if ((size_t)write(2, fd_descs[fd].path, strlen(fd_descs[fd].path)) != strlen(fd_descs[fd].path)) {
                    goto out;
                }
                X("");
#endif
                if (!redirect_fd_to_path(fd, fd_descs[fd].path)) {
                    goto out;
                }
                break;
            case REDIRECT_FD_PIPE_BLOCKING:
            case REDIRECT_FD_PIPE_CYCLIC:
                if (dup2(fd_descs[fd].buffer.fds[fd ? 1 : 0], fd) < 0) {
                    X("dup2 problem");
                    goto out;
                }
                if (close(fd_descs[fd].buffer.fds[0]) < 0
                        || close(fd_descs[fd].buffer.fds[1]) < 0) {
                    X("close problem");
                    goto out;
                }
                break;
            default:
                X("bad command");
                errno = ENOTRECOVERABLE;
                goto out;
        }
    }

    if (global_pidfd != -1) {
        if (syscall(SYS_close_range, (unsigned int)global_pidfd + 1, ~0U, 0) != 0) {
            abort();
        }

        if (global_pidfd > 3 && syscall(SYS_close_range, 3U, (unsigned int)(global_pidfd - 1), 0U) != 0) {
            abort();
        }

        if (setns(global_pidfd, NAMESPACES)) {
            goto out;
        }

        if (close(global_pidfd)) {
            goto out;
        }
    } else {
        if (syscall(SYS_close_range, 3U, ~0U, 0U) != 0) {
            abort();
        }
    }

    if (chdir(SYSROOT) != 0) {
        goto out;
    }

    if (chroot(".") != 0) {
        goto out;
    }

    if (chdir("/") != 0) {
        goto out;
    }

    if (new_proc_args->cwd) {
        if (chdir(new_proc_args->cwd) < 0) {
            goto out;
        }
    }

    gid_t gid = new_proc_args->gid;
    if (setresgid(gid, gid, gid) < 0) {
        goto out;
    }

    uid_t uid = new_proc_args->uid;
    if (setresuid(uid, uid, uid) < 0) {
        goto out;
    }

    if (global_pidfd != -1) {
        sandbox_apply();

        struct __user_cap_header_struct hdr = {
                .version = _LINUX_CAPABILITY_VERSION_3,
        };
        struct __user_cap_data_struct data[_LINUX_CAPABILITY_U32S_3] = { 0 };

        for (int i = 0; i < _LINUX_CAPABILITY_U32S_3 * 32; ++i) {
            switch (i) {
                case CAP_SETUID:
                case CAP_SETGID:
                case CAP_SYS_NICE:
                case CAP_SYS_CHROOT:
                case CAP_SYS_RESOURCE:
                case CAP_NET_BIND_SERVICE:
                case CAP_KILL:
                case CAP_FSETID:
                case CAP_DAC_OVERRIDE:
                case CAP_DAC_READ_SEARCH:
                case CAP_CHOWN:
                case CAP_IPC_LOCK:
                case CAP_IPC_OWNER: {
                    data[i / 32].permitted |= (UINT32_C(1) << (i % 32));
                    data[i / 32].effective |= (UINT32_C(1) << (i % 32));
                    break;
                }
                default:;
                    int res = prctl(PR_CAPBSET_DROP, i);
                    if (res != 0 && (res != -1 && errno == EINVAL))
                        goto out;
            }
        }

        if (capset(&hdr, &*data)) {
            goto out;
        }
    }

    /* If execve returns we know an error happened. */
    (void)execve(new_proc_args->bin,
                 new_proc_args->argv,
                 new_proc_args->envp ?: environ);


out:
    if (child_pipe != -1) {
        char c = '\0';
        /* Can't do anything with errors here. */
        (void)write(child_pipe, &c, sizeof(c));
        close(child_pipe);
    }
    _exit(errno);
}

/* 0 is considered an invalid ID. */
static uint64_t get_next_id(void) {
    static uint64_t id = 0;
    return ++id;
}

static int create_process_fds_dir(uint64_t id) {
    char* path = NULL;
    if (asprintf(&path, OUTPUT_PATH_PREFIX "/%llu", id) < 0) {
        return -1;
    }

    if (create_dir_path(path, S_IRWXU, NULL) < 0) {
        int tmp = errno;
        free(path);
        errno = tmp;
        return -1;
    }

    free(path);
    return 0;
}

static char* construct_output_path(uint64_t id, unsigned int fd) {
    char* path = NULL;
    if (asprintf(&path, OUTPUT_PATH_PREFIX "/%llu/%u", id, fd) < 0) {
        return NULL;
    }
    return path;
}

static uint32_t spawn_new_process(struct new_process_args* new_proc_args,
                                  struct redir_fd_desc fd_descs[3],
                                  uint64_t* id) {
    uint32_t ret = 0;
    pid_t p = 0;
    struct epoll_fd_desc* epoll_fd_descs[3] = { NULL };

    if (new_proc_args->is_entrypoint && g_entrypoint_desc) {
        fprintf(stderr, "Caller bug, returning EEXIST\n");
        return EEXIST;
    }

    struct process_desc* proc_desc = calloc(1, sizeof(*proc_desc));
    if (!proc_desc) {
        fprintf(stderr, "Memory allocation failed\n");
        return ENOMEM;
    }
    for (size_t fd = 0; fd < 3; ++fd) {
        proc_desc->redirs[fd].type = REDIRECT_FD_INVALID;
    }
    int status_pipe[2] = { -1, -1 };

    proc_desc->id = get_next_id();
    if (create_process_fds_dir(proc_desc->id) < 0) {
        ret = errno;
        fprintf(stderr, "Failed to create file descriptor directory: %m\n");
        goto out_err;
    }

    /* All these shenanigans with pipes are so that we can distinguish internal
     * failures from spawned process exiting. */
    if (pipe2(status_pipe, O_CLOEXEC | O_DIRECT) < 0) {
        ret = errno;
        fprintf(stderr, "Failed to create status pipe: %m\n");
        goto out_err;
    }

    for (size_t fd = 0; fd < 3; ++fd) {
        proc_desc->redirs[fd].type = fd_descs[fd].type;
        switch (fd_descs[fd].type) {
            case REDIRECT_FD_FILE:
                if (fd_descs[fd].path) {
                    proc_desc->redirs[fd].path = strdup(fd_descs[fd].path);
                    if (!proc_desc->redirs[fd].path) {
                        ret = errno;
                        fprintf(stderr, "Memory allocation failed\n");
                        goto out_err;
                    }
                } else {
                    proc_desc->redirs[fd].path =
                        construct_output_path(proc_desc->id, fd);
                    if (!proc_desc->redirs[fd].path) {
                        ret = errno;
                        fprintf(stderr, "Cannot construct output path: %m\n");
                        goto out_err;
                    }
                    int tmp_fd = open_relative(proc_desc->redirs[fd].path,
                                      O_RDWR | O_CREAT | O_EXCL | O_CLOEXEC | O_NOCTTY,
                                      S_IRWXU);
                    if (tmp_fd < 0 || close(tmp_fd) < 0) {
                        ret = errno;
                        fprintf(stderr, "Cannot open %s: %m\n", proc_desc->redirs[fd].path);
                        goto out_err;
                    }
                }
                break;
            case REDIRECT_FD_PIPE_BLOCKING:
            case REDIRECT_FD_PIPE_CYCLIC:
                proc_desc->redirs[fd].buffer.fds[0] = -1;
                proc_desc->redirs[fd].buffer.fds[1] = -1;

                if (cyclic_buffer_init(&proc_desc->redirs[fd].buffer.cb, fd_descs[fd].buffer.cb.size) < 0) {
                    ret = errno;
                    goto out_err;
                }

                if (pipe2(proc_desc->redirs[fd].buffer.fds, O_CLOEXEC) < 0) {
                    ret = errno;
                    fprintf(stderr, "Failed to create redirection pipe: %m\n");
                    goto out_err;
                }
                break;
            default:
                break;
        }
    }

    p = fork();
    if (p < 0) {
        ret = errno;
        fprintf(stderr, "Failed to fork: %m\n");
        goto out_err;
    } else if (p == 0) {
        child_wrapper(status_pipe, new_proc_args, proc_desc->redirs);
    }

    CHECK(close(status_pipe[1]));
    status_pipe[1] = -1;

    char c;
    ssize_t x = read(status_pipe[0], &c, sizeof(c));
    if (x < 0) {
        ret = errno;
        fprintf(stderr, "Failed to read from pipe: %m\n");
        goto out_err;
    } else if (x > 0) {
        fprintf(stderr, "Failed to spawn process\n");
        /* Process failed to spawn. */
        int status = 0;
        CHECK(waitpid(p, &status, 0));
        if (WIFEXITED(status)) {
            ret = WEXITSTATUS(status);
        } else if (WIFSIGNALED(status)) {
            ret = 0x100 | WTERMSIG(status);
        } else {
            ret = ENOTRECOVERABLE;
        }
        goto out_err;
    } // else x == 0, which means successful process spawn.

    CHECK(close(status_pipe[0]));
    status_pipe[0] = -1;


    for (size_t fd = 0; fd < 3; ++fd) {
        if (proc_desc->redirs[fd].type == REDIRECT_FD_PIPE_BLOCKING
                || proc_desc->redirs[fd].type == REDIRECT_FD_PIPE_CYCLIC) {
            CHECK(close(proc_desc->redirs[fd].buffer.fds[fd ? 1 : 0]));
            proc_desc->redirs[fd].buffer.fds[fd ? 1 : 0] = -1;

            if (add_epoll_fd_desc(&proc_desc->redirs[fd],
                                  proc_desc->redirs[fd].buffer.fds[fd ? 0 : 1],
                                  fd,
                                  &epoll_fd_descs[fd]) < 0) {
                if (errno == ENOMEM || errno == ENOSPC) {
                    ret = errno;
                    fprintf(stderr, "Failed to add epoll descriptor: %m\n");
                    goto out_err;
                }
                CHECK(-1);
            }

            CHECK(make_nonblocking(epoll_fd_descs[fd]->fd));
        }
    }

    proc_desc->pid = p;
    proc_desc->is_alive = true;

    *id = proc_desc->id;

    fprintf(stderr, "Adding process with id %" PRIu64 "\n", *id);
    add_process(proc_desc);
    if (new_proc_args->is_entrypoint) {
        g_entrypoint_desc = proc_desc;
    }

    return ret;

out_err:
    if (p > 0) {
        (void)kill(p, SIGKILL);
    }
    if (status_pipe[0] != -1) {
        CHECK(close(status_pipe[0]));
    }
    if (status_pipe[1] != -1) {
        CHECK(close(status_pipe[1]));
    }
    for (size_t fd = 0; fd < 3; ++fd) {
        if (epoll_fd_descs[fd]) {
            CHECK(del_epoll_fd_desc(epoll_fd_descs[fd]));
        }
    }
    if (proc_desc) {
        for (size_t fd = 0; fd < 3; ++fd) {
            cleanup_fd_desc(&proc_desc->redirs[fd]);
        }
        free(proc_desc);
    }
    return ret;
}

static bool is_fd_buf_size_valid(size_t size) {
    return size > 0 && (size % PAGE_SIZE) == 0;
}

static uint32_t parse_fd_redir(struct redir_fd_desc fd_descs[3]) {
    uint32_t fd = 0;
    CHECK(recv_u32(g_cmds_fd, &fd));

    uint8_t type;
    CHECK(recv_u8(g_cmds_fd, &type));

    struct redir_fd_desc fd_desc = { .type = type };

    switch (type) {
        case REDIRECT_FD_FILE:
            CHECK(recv_bytes(g_cmds_fd, &fd_desc.path, NULL,
                             /*is_cstring=*/true));
            break;
        case REDIRECT_FD_PIPE_BLOCKING:
        case REDIRECT_FD_PIPE_CYCLIC:
            CHECK(recv_u64(g_cmds_fd, &fd_desc.buffer.cb.size));
            fd_desc.buffer.cb.buf = MAP_FAILED;
            fd_desc.buffer.fds[0] = -1;
            fd_desc.buffer.fds[1] = -1;
            break;
        default:
            fprintf(stderr, "Unknown REDIRECT_FD_TYPE: %hhu\n", type);
            die();
    }

    /* We do this check so late, because we had to receive type specific data
     * anyway. */
    if (fd >= 3) {
        return EINVAL;
    }

    if (fd_desc.type == REDIRECT_FD_PIPE_BLOCKING
            || fd_desc.type == REDIRECT_FD_PIPE_CYCLIC) {
        if (!is_fd_buf_size_valid(fd_desc.buffer.cb.size)) {
            return EINVAL;
        }
    }

    cleanup_fd_desc(&fd_descs[fd]);

    memcpy(&fd_descs[fd], &fd_desc, sizeof(fd_descs[fd]));

    return 0;
}

static void handle_run_process(msg_id_t msg_id) {
    bool done = false;
    uint32_t ret = 0;
    struct new_process_args new_proc_args = {
        .bin = NULL,
        .argv = NULL,
        .envp = NULL,
        .uid = DEFAULT_UID,
        .gid = DEFAULT_GID,
        .cwd = NULL,
        .is_entrypoint = false,
    };
    struct redir_fd_desc fd_descs[3] = {
        DEFAULT_FD_DESC,
        DEFAULT_FD_DESC,
        DEFAULT_FD_DESC,
    };
    uint64_t proc_id = 0;

    while (!done) {
        uint8_t subtype = 0;

        CHECK(recv_u8(g_cmds_fd, &subtype));

        switch (subtype) {
            case SUB_MSG_RUN_PROCESS_END:
                done = true;
                break;
            case SUB_MSG_RUN_PROCESS_BIN:
                CHECK(recv_bytes(g_cmds_fd, &new_proc_args.bin, NULL,
                                 /*is_cstring=*/true));
                break;
            case SUB_MSG_RUN_PROCESS_ARG:
                CHECK(recv_strings_array(g_cmds_fd, &new_proc_args.argv));
                break;
            case SUB_MSG_RUN_PROCESS_ENV:
                CHECK(recv_strings_array(g_cmds_fd, &new_proc_args.envp));
                break;
            case SUB_MSG_RUN_PROCESS_UID:
                CHECK(recv_u32(g_cmds_fd, &new_proc_args.uid));
                break;
            case SUB_MSG_RUN_PROCESS_GID:
                CHECK(recv_u32(g_cmds_fd, &new_proc_args.gid));
                break;
            case SUB_MSG_RUN_PROCESS_RFD: ;
                /* This error is recoverable - we report the first one found. We
                 * still need to consume the rest of sub-messages to keep
                 * the state consistent though. */
                uint32_t tmp_ret = parse_fd_redir(fd_descs);
                if (!ret) {
                    ret = tmp_ret;
                }
                break;
            case SUB_MSG_RUN_PROCESS_CWD:
                CHECK(recv_bytes(g_cmds_fd, &new_proc_args.cwd, NULL,
                                 /*is_cstring=*/true));
                break;
            case SUB_MSG_RUN_PROCESS_ENT:
                new_proc_args.is_entrypoint = true;
                break;
            default:
                fprintf(stderr, "Unknown MSG_RUN_PROCESS subtype: %hhu\n",
                        subtype);
                die();
        }
    }

    if (ret) {
        goto out;
    }
    if (!new_proc_args.bin) {
        ret = EFAULT;
        goto out;
    }
    if (!new_proc_args.argv) {
        ret = EFAULT;
        goto out;
    }

    ret = spawn_new_process(&new_proc_args, fd_descs, &proc_id);

out:
    free(new_proc_args.cwd);
    for (size_t i = 0; i < 3; ++i) {
        cleanup_fd_desc(&fd_descs[i]);
    }
    free_strings_array(new_proc_args.envp);
    free_strings_array(new_proc_args.argv);
    free(new_proc_args.bin);
    if (ret) {
        send_response_err(msg_id, ret);
    } else {
        send_response_u64(msg_id, proc_id);
    }
}

static uint32_t do_kill_process(uint64_t id) {
    struct process_desc* proc_desc = find_process_by_id(id);
    if (!proc_desc) {
        return EINVAL;
    }

    if (!proc_desc->is_alive) {
        return ESRCH;
    }

    if (kill(proc_desc->pid, SIGKILL) < 0) {
        return errno;
    }

    return 0;
}

static void handle_kill_process(msg_id_t msg_id) {
    bool done = false;
    uint32_t ret = 0;
    uint64_t id = 0;

    while (!done) {
        uint8_t subtype = 0;

        CHECK(recv_u8(g_cmds_fd, &subtype));

        switch (subtype) {
            case SUB_MSG_KILL_PROCESS_END:
                done = true;
                break;
            case SUB_MSG_KILL_PROCESS_ID:
                CHECK(recv_u64(g_cmds_fd, &id));
                break;
            default:
                fprintf(stderr, "Unknown MSG_KILL_PROCESS subtype: %hhu\n",
                        subtype);
                die();
        }
    }

    if (!id) {
        ret = EINVAL;
        goto out;
    }

    ret = do_kill_process(id);

out:
    if (ret) {
        send_response_err(msg_id, ret);
    } else {
        send_response_ok(msg_id);
    }
}

static uint32_t do_mount(const char* tag, char* path) {
    int fd;
    char buf[sizeof "/proc/self/fd/" + 10];
    if (create_dir_path(path, DEFAULT_DIR_PERMS, &fd) < 0) {
        return errno;
    }
    CHECK_BOOL(fd > 2);
    int res = snprintf(buf, sizeof buf, "/proc/self/fd/%d", fd);
    CHECK_BOOL(res >= (int)sizeof "/proc/self/fd/" && res < (int)sizeof buf);
    if (mount(tag, buf, "9p", 0, "trans=virtio,version=9p2000.L") < 0) {
        res = errno;
    } else {
        res = 0;
    }
    close(fd);
    return res;
}

static void handle_mount(msg_id_t msg_id) {
    bool done = false;
    uint32_t ret = 0;
    char* tag = NULL;
    char* path = NULL;

    while (!done) {
        uint8_t subtype = 0;

        CHECK(recv_u8(g_cmds_fd, &subtype));

        switch (subtype) {
            case SUB_MSG_MOUNT_VOLUME_END:
                done = true;
                break;
            case SUB_MSG_MOUNT_VOLUME_TAG:
                CHECK(recv_bytes(g_cmds_fd, &tag, NULL, /*is_cstring=*/true));
                break;
            case SUB_MSG_MOUNT_VOLUME_PATH:
                CHECK(recv_bytes(g_cmds_fd, &path, NULL, /*is_cstring=*/true));
                break;
            default:
                fprintf(stderr, "Unknown MSG_MOUNT_VOLUME subtype: %hhu\n",
                        subtype);
                die();
        }
    }

    if (!tag || !path || path[0] != '/') {
        ret = EINVAL;
        goto out;
    }

    ret = do_mount(tag, path);

out:
    free(path);
    free(tag);
    if (ret) {
        send_response_err(msg_id, ret);
    } else {
        send_response_ok(msg_id);
    }
}

static uint32_t do_query_output_path(char* path, uint64_t off, char** buf_ptr,
                                     uint64_t* len_ptr) {
    uint32_t ret = 0;
    char* buf = MAP_FAILED;
    size_t len = 0;

    int fd = open_relative(path, O_RDONLY, 0);
    if (fd < 0) {
        return errno;
    }

    off_t ls = lseek(fd, 0, SEEK_END);
    if (ls == (off_t)-1) {
        ret = errno;
        goto out;
    }
    len = (size_t)ls;

    if (off >= len) {
        ret = ENXIO;
        goto out;
    }
    len -= off;

    if (*len_ptr < len) {
        len = *len_ptr;
    }

    if (lseek(fd, off, SEEK_SET) == (off_t)-1) {
        ret = errno;
        goto out;
    }

    buf = mmap(NULL, len, PROT_READ | PROT_WRITE, MAP_ANONYMOUS | MAP_PRIVATE,
               -1, 0);
    if (buf == MAP_FAILED) {
        ret = errno;
        goto out;
    }

again: ;
    ssize_t real_len = read(fd, buf, len);
    if (real_len < 0) {
        if (errno == EINTR) {
            goto again;
        }
        ret = errno;
        goto out;
    }

    *buf_ptr = buf;
    buf = MAP_FAILED;
    *len_ptr = real_len;

out:
    if (buf != MAP_FAILED) {
        CHECK(munmap(buf, len));
    }
    close(fd);
    return ret;
}

static void handle_query_output(msg_id_t msg_id) {
    bool done = false;
    uint32_t ret = 0;
    uint64_t id = 0;
    uint8_t fd = 1;
    uint64_t off = 0;
    uint64_t len = 0;
    char* buf = NULL;

    while (!done) {
        uint8_t subtype = 0;
        CHECK(recv_u8(g_cmds_fd, &subtype));

        switch (subtype) {
            case SUB_MSG_QUERY_OUTPUT_END:
                done = true;
                break;
            case SUB_MSG_QUERY_OUTPUT_ID:
                CHECK(recv_u64(g_cmds_fd, &id));
                break;
            case SUB_MSG_QUERY_OUTPUT_FD:
                CHECK(recv_u8(g_cmds_fd, &fd));
                break;
            case SUB_MSG_QUERY_OUTPUT_OFF:
                CHECK(recv_u64(g_cmds_fd, &off));
                break;
            case SUB_MSG_QUERY_OUTPUT_LEN:
                CHECK(recv_u64(g_cmds_fd, &len));
                break;
            default:
                fprintf(stderr, "Unknown MSG_QUERY_OUTPUT subtype: %hhu\n",
                        subtype);
                die();
        }
    }

    if (!id || !len || !fd || fd > 2) {
        fprintf(stderr, "caller bug, returning EINVAL\n");
        ret = EINVAL;
        goto out_err;
    }

    struct process_desc* proc_desc = find_process_by_id(id);
    if (!proc_desc) {
        fprintf(stderr, "no process %" PRIu64 ", returning ESRCH\n", id);
        ret = ESRCH;
        goto out_err;
    }

    switch (proc_desc->redirs[fd].type) {
        case REDIRECT_FD_FILE:
            ret = do_query_output_path(proc_desc->redirs[fd].path, off, &buf, &len);
            if (ret) {
                goto out_err;
            }
            send_response_bytes(msg_id, buf, len);
            CHECK(munmap(buf, len));
            break;
        case REDIRECT_FD_PIPE_BLOCKING:
        case REDIRECT_FD_PIPE_CYCLIC:
            if (off) {
                ret = EINVAL;
                goto out_err;
            }
            bool was_full = cyclic_buffer_free_size(&proc_desc->redirs[fd].buffer.cb) == 0;
            send_response_cyclic_buffer(msg_id, &proc_desc->redirs[fd].buffer.cb, len);
            if (was_full) {
                if (add_epoll_fd_desc(&proc_desc->redirs[fd],
                                      proc_desc->redirs[fd].buffer.fds[0],
                                      fd,
                                      NULL) < 0) {
                    if (errno != EEXIST) {
                        CHECK(-1);
                    }
                }
            }
            break;
        default:
            die();
    }

    if (!proc_desc->is_alive && redir_buffers_empty(proc_desc->redirs, 3)) {
        delete_proc(proc_desc);
    }

    return;

out_err:
    send_response_err(msg_id, ret);
}

static void send_output_available_notification(uint64_t id, uint32_t fd) {
    struct msg_hdr resp = {
        .msg_id = 0,
        .type = NOTIFY_OUTPUT_AVAILABLE,
    };

    CHECK(writen(g_cmds_fd, &resp, sizeof(resp)));
    CHECK(writen(g_cmds_fd, &id, sizeof(id)));
    CHECK(writen(g_cmds_fd, &fd, sizeof(fd)));
}

static void handle_output_available(struct epoll_fd_desc** epoll_fd_desc_ptr) {
    struct epoll_fd_desc* epoll_fd_desc = *epoll_fd_desc_ptr;
    struct cyclic_buffer* cb = &epoll_fd_desc->data->buffer.cb;
    size_t to_read = cyclic_buffer_free_size(cb);
    bool needs_notification = cyclic_buffer_data_size(cb) == 0;

    if (to_read == 0) {
        /* Buffer is full, deregister `epoll_fd_desc` untill it get's emptied. */
        CHECK(del_epoll_fd_desc(epoll_fd_desc));
        *epoll_fd_desc_ptr = NULL;
        return;
    }

    ssize_t ret = cyclic_buffer_read(epoll_fd_desc->fd, cb, to_read);
    if (ret < 0) {
        if (errno == EAGAIN) {
            /* This was a spurious wakeup. */
            return;
        } else {
            fprintf(stderr, "Unexpected error while reading in handle_output_available: %m\n");
            die();
        }
    } else if (ret == 0) {
        /* EOF. This actually cannot happen, since if we came here, there must
         * have been some output available and space in the buffer. Maybe just
         * print an error and die() here? */
        CHECK(del_epoll_fd_desc(epoll_fd_desc));
        *epoll_fd_desc_ptr = NULL;
    }

    if (needs_notification) {
        /* XXX: this is ugly, but for now there is no other way of obtaining process id here. */
        int fd = epoll_fd_desc->src_fd;
        struct process_desc* process_desc = CONTAINER_OF(epoll_fd_desc->data, struct process_desc, redirs[fd]);
        send_output_available_notification(process_desc->id, fd);
    }
}

static void handle_net_ctl(msg_id_t msg_id) {
    bool done = false;
    uint16_t flags = 0;
    char* addr = NULL;
    char* mask = NULL;
    char* gateway = NULL;
    char* if_addr = NULL;
    uint16_t if_kind = 0;

    char* if_name = NULL;
    int ret = 0;

    while (!done) {
        uint8_t subtype = 0;
        CHECK(recv_u8(g_cmds_fd, &subtype));

        switch (subtype) {
            case SUB_MSG_NET_CTL_END:
                done = true;
                break;
            case SUB_MSG_NET_CTL_FLAGS:
                CHECK(recv_u16(g_cmds_fd, &flags));
                break;
            case SUB_MSG_NET_CTL_ADDR:
                CHECK(recv_bytes(g_cmds_fd, &addr, NULL, /*is_cstring=*/true));
                break;
            case SUB_MSG_NET_CTL_MASK:
                CHECK(recv_bytes(g_cmds_fd, &mask, NULL, /*is_cstring=*/true));
                break;
            case SUB_MSG_NET_CTL_GATEWAY:
                CHECK(recv_bytes(g_cmds_fd, &gateway, NULL, /*is_cstring=*/true));
                break;
            case SUB_MSG_NET_CTL_IF_ADDR:
                CHECK(recv_bytes(g_cmds_fd, &if_addr, NULL, /*is_cstring=*/true));
                break;
            case SUB_MSG_NET_CTL_IF:
                CHECK(recv_u16(g_cmds_fd, &if_kind));
                break;
            default:
                fprintf(stderr, "Unknown MSG_NET_CTL subtype: %hhu\n",
                        subtype);
                die();
        }
    }

    if (addr && (strlen(addr) == 0)) addr = NULL;
    if (mask && (strlen(mask) == 0)) mask = NULL;

    switch (if_kind) {
        case SUB_MSG_NET_IF_INET:
            if (g_inet_tap_fd != -1) {
                if_name = g_inet_tap_name;
            } else {
                if_name = DEV_INET;
            }
            break;
        default:
            if (g_vpn_tap_fd != -1) {
                if_name = g_vpn_tap_name;
            } else {
                if_name = DEV_VPN;
            }
    }

    if (if_addr) {
        fprintf(stderr, "Configuring '%s' with IP address: %s\n", if_name, if_addr);

        if (strstr(if_addr, ":")) {
            if ((ret = net_if_addr6(if_name, if_addr)) < 0) {
                perror("Error setting IPv6 address");
                goto out_err;
            }

            char hw_addr[6] = { 0, 0, 0, 0, 0, 0};

            if ((ret = net_if_addr6_to_hw_addr(if_addr, hw_addr)) < 0) {
                perror("Error setting MAC address");
                goto out_err;
            }
            if ((ret = net_if_hw_addr(if_name, hw_addr)) < 0) {
                perror("Error setting MAC address");
                goto out_err;
            }
        } else {
            if (!mask) {
                ret = EINVAL;
                goto out_err;
            }
            if ((ret = net_if_addr(if_name, if_addr, mask)) < 0) {
                perror("Error setting IPv4 address");
                goto out_err;
            }

            char hw_addr[6] = { 0, 0, 0, 0, 0, 0};

            if ((ret = net_if_addr_to_hw_addr(if_addr, hw_addr)) < 0) {
                perror("Error setting MAC address");
                goto out_err;
            }
            if ((ret = net_if_hw_addr(if_name, hw_addr)) < 0) {
                perror("Error setting MAC address");
                goto out_err;
            }
        }
    }

    if (gateway) {
        fprintf(stderr, "Configuring '%s' with gateway: %s\n", if_name, gateway);

        if (strstr(gateway, ":")) {
            if ((ret = net_route6(if_name, addr, gateway)) < 0) {
                perror("Error setting IPv6 route");
                goto out_err;
            }
        } else {
            if ((ret = net_route(if_name, addr, mask, gateway)) < 0) {
                perror("Error setting IPv4 route");
                goto out_err;
            }
        }
    }

out_err:
    if (addr) free(addr);
    if (mask) free(mask);
    if (gateway) free(gateway);
    if (if_addr) free(if_addr);

    ret == 0
        ? send_response_ok(msg_id)
        : send_response_err(msg_id, ret);
}

static void handle_net_host(msg_id_t msg_id) {
    bool done = false;
    size_t cap = 8;
    size_t sz = 0;
    int ret = 0;

    char* (*hosts)[][2] = malloc(sizeof(char*[cap][2]));
    char *ip, *hostname;

    while (!done) {
        uint8_t subtype = 0;
        CHECK(recv_u8(g_cmds_fd, &subtype));

        switch (subtype) {
            case SUB_MSG_NET_HOST_END:
                done = true;
                break;
            case SUB_MSG_NET_HOST_ENTRY:
                CHECK(recv_bytes(g_cmds_fd, &ip, NULL, /*is_cstring=*/true));
                CHECK(recv_bytes(g_cmds_fd, &hostname, NULL, /*is_cstring=*/true));

                if (sz == cap - 1) {
                    cap *= 2;
                    hosts = realloc(hosts, sizeof(char*[cap][2]));
                    if (!hosts) {
                        free(ip); free(hostname);
                        ret = ENOMEM;
                        goto out_err;
                    }
                }

                (*hosts)[sz][0] = ip;
                (*hosts)[sz++][1] = hostname;
                break;
            default:
                fprintf(stderr, "Unknown MSG_NET_HOST subtype: %hhu\n",
                        subtype);
                die();
        }
    }

    ret = add_network_hosts((*hosts), sz);

out_err:
    for (int i = sz - 1; i >= 0; --i) {
        free((*hosts)[i][0]);
        free((*hosts)[i][1]);
    }
    free((*hosts));

    ret == 0
        ? send_response_ok(msg_id)
        : send_response_err(msg_id, ret);
}

static void handle_message(void) {
    struct msg_hdr msg_hdr;

    CHECK(readn(g_cmds_fd, &msg_hdr, sizeof(msg_hdr)));

    switch (msg_hdr.type) {
        case MSG_QUIT:
            fprintf(stderr, "Exiting\n");
            handle_quit(msg_hdr.msg_id);
        case MSG_RUN_PROCESS:
            fprintf(stderr, "MSG_RUN_PROCESS\n");
            handle_run_process(msg_hdr.msg_id);
            break;
        case MSG_KILL_PROCESS:
            fprintf(stderr, "MSG_KILL_PROCESS\n");
            handle_kill_process(msg_hdr.msg_id);
            break;
        case MSG_MOUNT_VOLUME:
            fprintf(stderr, "MSG_MOUNT_VOLUME\n");
            handle_mount(msg_hdr.msg_id);
            break;
        case MSG_QUERY_OUTPUT:
            fprintf(stderr, "MSG_QUERY_OUTPUT\n");
            handle_query_output(msg_hdr.msg_id);
            break;
        case MSG_NET_CTL:
            fprintf(stderr, "MSG_NET_CTL\n");
            handle_net_ctl(msg_hdr.msg_id);
            break;
        case MSG_NET_HOST:
            fprintf(stderr, "MSG_NET_HOST\n");
            handle_net_host(msg_hdr.msg_id);
            break;
        case MSG_UPLOAD_FILE:
        case MSG_PUT_INPUT:
        case MSG_SYNC_FS:
            fprintf(stderr, "Not implemented yet!\n");
            send_response_err(msg_hdr.msg_id, EPROTONOSUPPORT);
            die();
        default:
            fprintf(stderr, "Unknown message type: %hhu\n", msg_hdr.type);
            send_response_err(msg_hdr.msg_id, ENOPROTOOPT);
            die();
    }
}

static noreturn void main_loop(void) {
    g_epoll_fd = CHECK(epoll_create1(EPOLL_CLOEXEC));
    struct epoll_event event;

    struct epoll_fd_desc* epoll_fd_desc = malloc(sizeof(*epoll_fd_desc));
    if (!epoll_fd_desc) {
        fprintf(stderr, "epoll_fd_desc malloc failed: %m\n");
        die();
    }

    epoll_fd_desc->type = EPOLL_FD_CMDS;
    epoll_fd_desc->fd = g_cmds_fd;
    epoll_fd_desc->data = NULL;
    event.events = EPOLLIN;
    event.data.ptr = epoll_fd_desc;
    CHECK(epoll_ctl(g_epoll_fd, EPOLL_CTL_ADD, g_cmds_fd, &event));

    epoll_fd_desc = malloc(sizeof(*epoll_fd_desc));
    if (!epoll_fd_desc) {
        fprintf(stderr, "epoll_fd_desc malloc failed: %m\n");
        die();
    }

    epoll_fd_desc->type = EPOLL_FD_SIG;
    epoll_fd_desc->fd = g_sig_fd;
    epoll_fd_desc->data = NULL;
    event.events = EPOLLIN;
    event.data.ptr = epoll_fd_desc;
    CHECK(epoll_ctl(g_epoll_fd, EPOLL_CTL_ADD, g_sig_fd, &event));

    while (1) {
        if (epoll_wait(g_epoll_fd, &event, 1, -1) < 0) {
            if (errno == EINTR || errno == EAGAIN) {
                continue;
            }
            fprintf(stderr, "epoll failed: %m\n");
            die();
        }

        if (event.events & EPOLLNVAL) {
            fprintf(stderr, "epoll error event: 0x%04hx\n", event.events);
            die();
        }

        if ((event.events & EPOLLERR) && epoll_fd_desc->type != EPOLL_FD_OUT) {
            fprintf(stderr, "Got EPOLLERR on fd: %d, type: %d\n",
                    epoll_fd_desc->fd, epoll_fd_desc->type);
            die();
        }

        epoll_fd_desc = event.data.ptr;
        switch (epoll_fd_desc->type) {
            case EPOLL_FD_CMDS:
                if (event.events & EPOLLIN) {
                    handle_message();
                }
                break;
            case EPOLL_FD_SIG:
                if (event.events & EPOLLIN) {
                    handle_sigchld();
                }
                break;
            case EPOLL_FD_OUT:
                /* Need to handle EPOLLOUT and EPOLLERR here. */
                fprintf(stderr, "EPOLL_FD_OUT is not implemented yet\n");
                die();
            case EPOLL_FD_IN:
                if (event.events & EPOLLIN) {
                    assert(epoll_fd_desc->data);
                    handle_output_available(&epoll_fd_desc);
                } else if (event.events & EPOLLHUP) {
                    CHECK(del_epoll_fd_desc(epoll_fd_desc));
                }
                break;
            default:
                fprintf(stderr, "epoll_wait: invalid fd type: %d\n",
                        epoll_fd_desc->type);
                die();
        }
    }
}

static void create_dir(const char *pathname, mode_t mode) {
    if (mkdirat(g_sysroot_fd, pathname, mode) < 0 && errno != EEXIST) {
        fprintf(stderr, "mkdir(%s) failed with: %m\n", pathname);
        die();
    }
}

static void get_namespace_fd(void) {
    char buf[sizeof "/proc//uid_map" + 10];
    struct clone_args args = {
        .flags = CLONE_CLEAR_SIGHAND |
                 CLONE_PIDFD | /* alloc a PID FD */
                 NAMESPACES,
        .pidfd = (uint64_t)&global_pidfd,
        .child_tid = 0,
        .parent_tid = 0,
        .exit_signal = (uint64_t)SIGCHLD,
        .stack = 0,
        .stack_size = 0,
        .tls = 0,
        .set_tid = 0,
        .set_tid_size = 0,
        .cgroup = 0,
    };
    sigset_t set;
    CHECK(sigemptyset(&set));
    errno = 0;
    global_zombie_pid = syscall(SYS_clone3, &args, sizeof args);
    CHECK_BOOL(global_zombie_pid >= 0);
    if (global_zombie_pid == 0) {
        for (;;) {
            const struct timespec x = {
                .tv_sec = INT32_MAX,
                .tv_nsec = 999999999,
            };
            (void)(nanosleep(&x, NULL));
        }
    }
    /* parent */
    CHECK(global_pidfd);
    int snprintf_res = snprintf(buf, sizeof buf, "/proc/%d/uid_map", global_zombie_pid);
    CHECK_BOOL(snprintf_res > (int)sizeof buf - 10);
    CHECK_BOOL(snprintf_res < (int)sizeof buf);
    for (int i = 0; i < 2; ++i) {
        int uidmapfd = CHECK(open(buf, O_NOFOLLOW | O_CLOEXEC | O_NOCTTY | O_WRONLY));
#define UIDMAP "0 0 4294967295"
        CHECK_BOOL(write(uidmapfd, UIDMAP, sizeof UIDMAP - 1) == sizeof UIDMAP - 1);
        CHECK_BOOL(close(uidmapfd) == 0);
        buf[snprintf_res - 7] = 'g';
    }
}

static int find_device_major(const char *name) {
    FILE *f;
    char *line = NULL;
    size_t line_size; /* size of the buffer */
    ssize_t line_len;
    char entry_name[32];
    int entry_major;
    int major = -1;

    if ((f = fopen("/proc/devices", "r")) == 0)
        return -1;

    while ((line_len = getline(&line, &line_size, f)) != -1) {
        if (strcmp(line, "Character devices:\n") == 0) {
            /* initial header, nothing to do yet */
        } else if (strcmp(line, "\n") == 0 ||
                   strcmp(line, "Block devices:\n") == 0) {
            /* end of character devices, entry not found */
            break;
        } else if (sscanf(line, " %d %31s", &entry_major, entry_name) == 2 &&
                   strcmp(entry_name, name) == 0) {
            major = entry_major;
            break;
        }
    }
    free(line);
    return major;
}

int main(int argc, char **argv) {
    CHECK_BOOL(setvbuf(stdin, NULL, _IONBF, BUFSIZ) == 0);
    CHECK_BOOL(setvbuf(stdout, NULL, _IONBF, BUFSIZ) == 0);
    CHECK_BOOL(setvbuf(stderr, NULL, _IONBF, BUFSIZ) == 0);
    int res = prctl(PR_SET_DUMPABLE, 0, 0, 0, 0);
    CHECK_BOOL(res == 0 || res == 1);
    bool nvidia_loaded = false;

    create_dir("/dev", DEFAULT_DIR_PERMS);
    CHECK(mount("devtmpfs", "/dev", "devtmpfs", MS_NOSUID,
                "mode=0755,size=2M"));

    load_module("/failover.ko");
    load_module("/virtio.ko");
    load_module("/virtio_ring.ko");
    if (access("/virtio_pci_modern_dev.ko", R_OK) == 0)
        load_module("/virtio_pci_modern_dev.ko");
    if (access("/virtio_pci_legacy_dev.ko", R_OK) == 0)
        load_module("/virtio_pci_legacy_dev.ko");
    load_module("/virtio_pci.ko");
    load_module("/net_failover.ko");
    load_module("/virtio_net.ko");
    load_module("/virtio_console.ko");
    load_module("/rng-core.ko");
    load_module("/virtio-rng.ko");
    load_module("/virtio_blk.ko");
    load_module("/squashfs.ko");
    load_module("/overlay.ko");
    if (access("/netfs.ko", R_OK) == 0)
        load_module("/netfs.ko");
    load_module("/fscache.ko");
    load_module("/af_packet.ko");
    load_module("/ipv6.ko");
    load_module("/tun.ko");
    load_module("/9pnet.ko");
    load_module("/9pnet_virtio.ko");
    load_module("/9p.ko");

    if (access("/nvidia.ko", R_OK) == 0) {
        load_module("/i2c-core.ko");
        load_module("/drm_panel_orientation_quirks.ko");
        load_module("/firmware_class.ko");
        load_module("/drm.ko");
        load_module("/nvidia.ko");
        load_module("/nvidia-uvm.ko");
        load_module("/fbdev.ko");
        load_module("/fb.ko");
        load_module("/fb_sys_fops.ko");
        load_module("/cfbcopyarea.ko");
        load_module("/cfbfillrect.ko");
        load_module("/cfbimgblt.ko");
        load_module("/syscopyarea.ko");
        load_module("/sysfillrect.ko");
        load_module("/sysimgblt.ko");
        load_module("/drm_kms_helper.ko");
        load_module("/nvidia-modeset.ko");
        load_module("/nvidia-drm.ko");
        nvidia_loaded = true;
    }

    g_cmds_fd = CHECK(open(VPORT_CMD, O_RDWR | O_CLOEXEC));

    CHECK(mkdir("/mnt", S_IRWXU));
    CHECK(mkdir("/proc", S_IRWXU));
    CHECK(mkdir("/mnt/image", S_IRWXU));
    CHECK(mkdir("/mnt/overlay", S_IRWXU));
    CHECK(mkdir(SYSROOT, DEFAULT_DIR_PERMS));

    // 'workdir' and 'upperdir' have to be on the same filesystem
    CHECK(mount("tmpfs", "/mnt/overlay", "tmpfs",
                MS_NOSUID | MS_NODEV,
                "mode=0700,size=128M"));

    CHECK(mkdir("/mnt/overlay/upper", S_IRWXU));
    CHECK(mkdir("/mnt/overlay/work", S_IRWXU));

<<<<<<< HEAD
    CHECK(mount("/dev/vda", "/mnt/image", "squashfs", MS_RDONLY | MS_NODEV, ""));
    CHECK(mount("overlay", SYSROOT, "overlay", MS_NODEV,
                "lowerdir=/mnt/image,upperdir=/mnt/overlay/upper,workdir=/mnt/overlay/work"));
=======
    CHECK(mount("/dev/vda", "/mnt/image", "squashfs", MS_RDONLY, ""));
    if (access("/dev/vdb", R_OK) == 0) {
        CHECK(mkdir("/mnt/gpu-files", S_IRWXU));
        CHECK(mount("/dev/vdb", "/mnt/gpu-files", "squashfs", MS_RDONLY, ""));
        CHECK(mount("overlay", SYSROOT, "overlay", 0,
                    "lowerdir=/mnt/image:/mnt/gpu-files,upperdir=/mnt/overlay/upper,workdir=/mnt/overlay/work"));
    } else {
        CHECK(mount("overlay", SYSROOT, "overlay", 0,
                    "lowerdir=/mnt/image,upperdir=/mnt/overlay/upper,workdir=/mnt/overlay/work"));
    }
>>>>>>> e1c3929f

    g_sysroot_fd = CHECK(open(SYSROOT, O_RDONLY | O_DIRECTORY | O_CLOEXEC));
    assert(g_sysroot_fd >= 3);

    create_dir("dev", DEFAULT_DIR_PERMS);
    create_dir("tmp", DEFAULT_DIR_PERMS);

    CHECK(mount("proc", "/proc", "proc",
                MS_NODEV | MS_NOSUID | MS_NOEXEC,
                NULL));
    CHECK(mount("proc", SYSROOT "/proc", "proc",
                MS_NODEV | MS_NOSUID | MS_NOEXEC,
                NULL));
    CHECK(mount("sysfs", SYSROOT "/sys", "sysfs",
                MS_NODEV | MS_NOSUID | MS_NOEXEC,
                NULL));
    CHECK(mount("devtmpfs", SYSROOT "/dev", "devtmpfs",
                MS_NOSUID,
                "mode=0755,size=2M"));
    CHECK(mount("tmpfs", SYSROOT "/tmp", "tmpfs",
                MS_NOSUID,
                "mode=0777"));

    create_dir("dev/pts", DEFAULT_DIR_PERMS);
    create_dir("dev/shm", DEFAULT_DIR_PERMS);

    CHECK(mount("devpts", SYSROOT "/dev/pts", "devpts",
                MS_NOSUID | MS_NOEXEC,
                "gid=5,mode=0620"));
    CHECK(mount("tmpfs", SYSROOT "/dev/shm", "tmpfs",
                MS_NODEV | MS_NOSUID | MS_NOEXEC,
                NULL));

    bool do_sandbox = true;
    for (int i = 1; i < argc; ++i) {
        fprintf(stderr, "Command line argument: %s\n", argv[i]);
        if (strcmp(argv[i], "sandbox=yes") == 0) {
            do_sandbox = true;
        } else if (strcmp(argv[i], "sandbox=no") == 0) {
            fprintf(stderr, "WARNING: Disabling sandboxing.\n");
            do_sandbox = false;
        }
    }
    for (char **p = environ; *p; ++p) {
        fprintf(stderr, "Environment variable: %s\n", *p);
    }

    if (nvidia_loaded) {
        if (do_sandbox == false) {
            fprintf(stderr, "Sandboxing is disabled, refusing to enable Nvidia GPU passthrough.\n");
            fprintf(stderr, "Please re-run the container with sandboxing enabled or disable GPU passthrough.\n");
            errno = 0;
            CHECK_BOOL(0);
        }
        int nvidia_major = CHECK(find_device_major("nvidia-frontend"));
        /* TODO: multi-card support needs more /dev/nvidia%d nodes */
        res = mknodat(g_sysroot_fd, "dev/nvidia0", S_IFCHR | (0666 & 0777), nvidia_major << 8 | 0);
        CHECK_BOOL(res == 0 || (res == -1 && errno == EEXIST));
        res = mknodat(g_sysroot_fd, "dev/nvidiactl", S_IFCHR | (0666 & 0777), nvidia_major << 8 | 255);
        CHECK_BOOL(res == 0 || (res == -1 && errno == EEXIST));
        nvidia_major = CHECK(find_device_major("nvidia-uvm"));
        res = mknodat(g_sysroot_fd, "dev/nvidia-uvm", S_IFCHR | (0666 & 0777), nvidia_major << 8 | 0);
        CHECK_BOOL(res == 0 || (res == -1 && errno == EEXIST));
    }

    if (access(SYSROOT "/dev/null", F_OK) != 0) {
        CHECK_BOOL(errno == ENOENT);
        CHECK(mknod(SYSROOT "/dev/null",
                    MODE_RW_UGO | S_IFCHR,
                    makedev(1, 3)));
    }
    if (access(SYSROOT "/dev/ptmx", F_OK) != 0) {
        CHECK_BOOL(errno == ENOENT);
        CHECK(mknod(SYSROOT "/dev/ptmx",
                    MODE_RW_UGO | S_IFCHR,
                    makedev(5, 2)));
    }

    setup_sandbox();
    setup_network();
    setup_agent_directories();

    block_signals();
    if (do_sandbox) {
        get_namespace_fd();
    }
    setup_sigfd();

    main_loop();
    stop_network();
}<|MERGE_RESOLUTION|>--- conflicted
+++ resolved
@@ -2001,22 +2001,16 @@
     CHECK(mkdir("/mnt/overlay/upper", S_IRWXU));
     CHECK(mkdir("/mnt/overlay/work", S_IRWXU));
 
-<<<<<<< HEAD
     CHECK(mount("/dev/vda", "/mnt/image", "squashfs", MS_RDONLY | MS_NODEV, ""));
-    CHECK(mount("overlay", SYSROOT, "overlay", MS_NODEV,
-                "lowerdir=/mnt/image,upperdir=/mnt/overlay/upper,workdir=/mnt/overlay/work"));
-=======
-    CHECK(mount("/dev/vda", "/mnt/image", "squashfs", MS_RDONLY, ""));
     if (access("/dev/vdb", R_OK) == 0) {
         CHECK(mkdir("/mnt/gpu-files", S_IRWXU));
-        CHECK(mount("/dev/vdb", "/mnt/gpu-files", "squashfs", MS_RDONLY, ""));
-        CHECK(mount("overlay", SYSROOT, "overlay", 0,
+        CHECK(mount("/dev/vdb", "/mnt/gpu-files", "squashfs", MS_RDONLY | MS_NODEV, ""));
+        CHECK(mount("overlay", SYSROOT, "overlay", MS_NODEV,
                     "lowerdir=/mnt/image:/mnt/gpu-files,upperdir=/mnt/overlay/upper,workdir=/mnt/overlay/work"));
     } else {
-        CHECK(mount("overlay", SYSROOT, "overlay", 0,
+        CHECK(mount("overlay", SYSROOT, "overlay", MS_NODEV,
                     "lowerdir=/mnt/image,upperdir=/mnt/overlay/upper,workdir=/mnt/overlay/work"));
     }
->>>>>>> e1c3929f
 
     g_sysroot_fd = CHECK(open(SYSROOT, O_RDONLY | O_DIRECTORY | O_CLOEXEC));
     assert(g_sysroot_fd >= 3);
