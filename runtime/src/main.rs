--- conflicted
+++ resolved
@@ -1,11 +1,4 @@
-<<<<<<< HEAD
-mod cpu;
-
-use cpu::CpuInfo;
-use futures::future::{FutureExt, TryFutureExt};
-=======
 use futures::future::FutureExt;
->>>>>>> 5bcd4b25
 use futures::lock::Mutex;
 use futures::TryFutureExt;
 use std::path::{Component, Path, PathBuf};
@@ -17,11 +10,6 @@
     io::{self, AsyncBufReadExt, AsyncWriteExt},
     process, spawn,
 };
-<<<<<<< HEAD
-use ya_runtime_api::{
-    deploy::{DeployResult, StartMode},
-    server::{self, RuntimeService},
-=======
 
 use ya_runtime_sdk::{
     runtime_api::{
@@ -30,9 +18,8 @@
     },
     serialize,
     server::Server,
-    Context, EmptyResponse, EventEmitter, OutputResponse, ProcessId, ProcessIdResponse,
-    RuntimeMode,
->>>>>>> 5bcd4b25
+    Context, EmptyResponse, EndpointResponse, EventEmitter, OutputResponse, ProcessId,
+    ProcessIdResponse, RuntimeMode,
 };
 use ya_runtime_vm::{
     cpu::CpuInfo,
@@ -53,11 +40,11 @@
 pub struct Cli {
     /// GVMI image path
     #[structopt(short, long, required_ifs(
-        &[
-            ("command", "deploy"),
-            ("command", "start"),
-            ("command", "run")
-        ])
+    &[
+    ("command", "deploy"),
+    ("command", "start"),
+    ("command", "run")
+    ])
     )]
     task_package: Option<PathBuf>,
     /// Number of logical CPU cores
@@ -78,25 +65,20 @@
     data: Arc<Mutex<RuntimeData>>,
 }
 
-#[derive(Default)]
-struct RuntimeData {
-    runtime: Option<process::Child>,
-    deployment: Option<Deployment>,
-    ga: Option<Arc<Mutex<GuestAgent>>>,
-}
-
-<<<<<<< HEAD
 #[derive(Clone)]
 #[non_exhaustive]
 enum NetworkEndpoint {
     Socket(PathBuf),
 }
 
-struct Runtime {
-    data: Mutex<RuntimeData>,
-    network: NetworkEndpoint,
-    deployment: Deployment,
-=======
+#[derive(Default)]
+struct RuntimeData {
+    runtime: Option<process::Child>,
+    network: Option<NetworkEndpoint>,
+    deployment: Option<Deployment>,
+    ga: Option<Arc<Mutex<GuestAgent>>>,
+}
+
 impl RuntimeData {
     fn runtime(&mut self) -> anyhow::Result<process::Child> {
         self.runtime
@@ -115,7 +97,6 @@
             .clone()
             .ok_or_else(|| anyhow::anyhow!("Runtime not started"))
     }
->>>>>>> 5bcd4b25
 }
 
 impl ya_runtime_sdk::Runtime for Runtime {
@@ -136,14 +117,14 @@
 
         async move {
             let deployment_file = std::fs::File::open(workdir.join(FILE_DEPLOYMENT))
-                .expect("Deployment file not found");
+                .expect("Unable to open the deployment file");
             let deployment: Deployment = serialize::json::from_reader(deployment_file)
                 .expect("Failed to read the deployment file");
-
             {
                 let mut data = data.lock().await;
                 data.deployment.replace(deployment);
             }
+
             start(workdir, data, emitter).await
         }
         .map_err(Into::into)
@@ -188,9 +169,19 @@
     fn test<'a>(&mut self, _: &mut Context<Self>) -> EmptyResponse<'a> {
         test().map_err(Into::into).boxed_local()
     }
-}
-
-async fn deploy(workdir: PathBuf, cli: Cli) -> anyhow::Result<serialize::json::Value> {
+
+    fn join_network<'a>(
+        &mut self,
+        join: server::CreateNetwork,
+        _: &mut Context<Self>,
+    ) -> EndpointResponse<'a> {
+        join_network(self.data.clone(), join)
+            .map_err(Into::into)
+            .boxed_local()
+    }
+}
+
+async fn deploy(workdir: PathBuf, cli: Cli) -> anyhow::Result<Option<serialize::json::Value>> {
     let workdir = normalize_path(&workdir).await?;
     let package_path = normalize_path(&cli.task_package.unwrap()).await?;
     let package_file = fs::File::open(&package_path).await?;
@@ -205,9 +196,8 @@
     .expect("Error reading package metadata");
 
     for vol in &deployment.volumes {
-        fs::create_dir(workdir.join(&vol.name)).await?;
-    }
-
+        fs::create_dir_all(workdir.join(&vol.name)).await?;
+    }
     fs::OpenOptions::new()
         .create(true)
         .write(true)
@@ -217,24 +207,28 @@
         .write_all(serde_json::to_string(&deployment)?.as_bytes())
         .await?;
 
-    Ok(serialize::json::to_value(DeployResult {
+    Ok(Some(serialize::json::to_value(DeployResult {
         valid: Ok(Default::default()),
         vols: deployment.volumes,
         start_mode: StartMode::Blocking,
-    })?)
+    })?))
 }
 
 async fn start(
     work_dir: PathBuf,
     runtime_data: Arc<Mutex<RuntimeData>>,
     emitter: EventEmitter,
-) -> anyhow::Result<serialize::json::Value> {
-    let socket_name = uuid::Uuid::new_v4().to_simple().to_string();
-    let socket_path = std::env::temp_dir().join(format!("{}.sock", socket_name));
+) -> anyhow::Result<Option<serialize::json::Value>> {
     let runtime_dir = runtime_dir().expect("Unable to resolve current directory");
 
+    let uid = uuid::Uuid::new_v4().to_simple().to_string();
+    let manager_sock = std::env::temp_dir().join(format!("{}.sock", uid));
+    let net_sock = std::env::temp_dir().join(format!("{}_net.sock", uid));
+
     let mut data = runtime_data.lock().await;
-    let deployment = data.deployment().unwrap();
+    let deployment = data.deployment().expect("Missing deployment data");
+
+    let chardev = |n, p: &PathBuf| format!("socket,path={},server,nowait,id={}", p.display(), n);
 
     let mut cmd = process::Command::new(runtime_dir.join(FILE_RUNTIME));
     cmd.current_dir(&runtime_dir);
@@ -262,13 +256,13 @@
         "-device",
         "virtio-rng-pci",
         "-chardev",
-        format!(
-            "socket,path={},server,nowait,id=manager_cdev",
-            socket_path.display()
-        )
-        .as_str(),
+        chardev("manager_cdev", &manager_sock).as_str(),
+        "-chardev",
+        chardev("net_cdev", &net_sock).as_str(),
         "-device",
         "virtserialport,chardev=manager_cdev,name=manager_port",
+        "-device",
+        "virtserialport,chardev=net_cdev,name=net_port",
         "-drive",
         format!(
             "file={},cache=unsafe,readonly=on,format=raw,if=virtio",
@@ -296,7 +290,7 @@
     let stdout = runtime.stdout.take().unwrap();
     spawn(reader_to_log(stdout));
 
-    let ga = GuestAgent::connected(socket_path, 10, move |notification, ga| {
+    let ga = GuestAgent::connected(manager_sock, 10, move |notification, ga| {
         let mut emitter = emitter.clone();
         async move {
             let status = notification_into_status(notification, ga).await;
@@ -316,9 +310,10 @@
     }
 
     data.runtime.replace(runtime);
+    data.network.replace(NetworkEndpoint::Socket(net_sock));
     data.ga.replace(ga);
 
-    Ok(().into())
+    Ok(None)
 }
 
 async fn run_command(
@@ -396,21 +391,21 @@
     Ok(())
 }
 
-fn offer() -> anyhow::Result<serde_json::Value> {
+fn offer() -> anyhow::Result<Option<serde_json::Value>> {
     let cpu = CpuInfo::try_new()?;
     let model = format!(
         "Stepping {} Family {} Model {}",
         cpu.model.stepping, cpu.model.family, cpu.model.model
     );
 
-    Ok(serde_json::json!({
+    Ok(Some(serde_json::json!({
         "properties": {
             "golem.inf.cpu.vendor": cpu.model.vendor,
             "golem.inf.cpu.model": model,
             "golem.inf.cpu.capabilities": cpu.capabilities,
         },
         "constraints": ""
-    }))
+    })))
 }
 
 async fn test() -> anyhow::Result<()> {
@@ -424,14 +419,13 @@
 
         println!("Task package: {}", task_package.display());
         let runtime_data = RuntimeData {
-            runtime: None,
-            ga: None,
             deployment: Some(Deployment {
                 cpu_cores: 1,
                 mem_mib: 128,
                 task_package,
-                ..Deployment::default()
+                ..Default::default()
             }),
+            ..Default::default()
         };
         let runtime = Runtime {
             data: Arc::new(Mutex::new(runtime_data)),
@@ -460,6 +454,40 @@
     })
     .await;
     Ok(())
+}
+
+async fn join_network(
+    runtime_data: Arc<Mutex<RuntimeData>>,
+    join: server::CreateNetwork,
+) -> Result<String, server::ErrorResponse> {
+    let hosts = join.hosts;
+    let networks = join.networks;
+    let data = runtime_data.lock().await;
+
+    let endpoint = data
+        .network
+        .as_ref()
+        .map(|network| match network {
+            NetworkEndpoint::Socket(path) => path.display().to_string(),
+        })
+        .expect("No network endpoint");
+
+    let mutex = data.ga().unwrap();
+    let mut ga = mutex.lock().await;
+    convert_result(ga.add_hosts(hosts.iter()).await, "Updating network hosts")?;
+
+    for net in networks {
+        convert_result(
+            ga.add_address(&net.if_addr, &net.mask).await,
+            &format!("Adding interface address {} {}", net.if_addr, net.gateway),
+        )?;
+        convert_result(
+            ga.create_network(&net.addr, &net.mask, &net.gateway).await,
+            &format!("Creating network {} {}", net.addr, net.gateway),
+        )?;
+    }
+
+    Ok(endpoint)
 }
 
 async fn normalize_path<P: AsRef<Path>>(path: P) -> anyhow::Result<PathBuf> {
@@ -497,12 +525,8 @@
 ) -> server::ProcessStatus {
     match notification {
         Notification::OutputAvailable { id, fd } => {
-<<<<<<< HEAD
-            log::trace!("Process {} has output available on fd {}", id, fd);
-=======
             log::debug!("Process {} has output available on fd {}", id, fd);
 
->>>>>>> 5bcd4b25
             let output = {
                 let result = {
                     let mut guard = ga.lock().await;
@@ -553,328 +577,17 @@
     let mut buf = Vec::new();
     loop {
         match reader.read_until(b'\n', &mut buf).await {
-<<<<<<< HEAD
-            Ok(len) => {
-                if len > 0 {
-                    log::trace!(
-                        "VM: {}",
-                        String::from_utf8_lossy(&strip_ansi_escapes::strip(&buf).unwrap())
-                            .trim_end()
-                    );
-                    buf.clear();
-                } else {
-                    break;
-                }
-            }
-            Err(e) => {
-                log::error!("VM output error: {}", e);
-=======
             Ok(0) => break,
             Ok(_) => {
                 let bytes = strip_ansi_escapes::strip(&buf).unwrap();
                 log::debug!("VM: {}", String::from_utf8_lossy(&bytes).trim_end());
                 buf.clear();
->>>>>>> 5bcd4b25
             }
             Err(e) => log::error!("VM output error: {}", e),
         }
     }
 }
 
-<<<<<<< HEAD
-impl Runtime {
-    async fn started<'a, E: server::RuntimeEvent + Send + Sync + 'static, P: AsRef<Path>>(
-        work_dir: P,
-        deployment: Deployment,
-        event_emitter: E,
-    ) -> io::Result<Self> {
-        let runtime_dir = runtime_dir()?;
-        let uid = uuid::Uuid::new_v4().to_simple().to_string();
-        let manager_sock = std::env::temp_dir().join(format!("{}.sock", uid));
-        let net_sock = std::env::temp_dir().join(format!("{}_net.sock", uid));
-        let emitter = Arc::new(event_emitter);
-
-        let chardev = |name, path: &PathBuf| {
-            format!("socket,path={},server,nowait,id={}", path.display(), name)
-        };
-
-        let mut cmd = process::Command::new(runtime_dir.join(FILE_RUNTIME));
-        cmd.current_dir(&runtime_dir).args(&[
-            "-m",
-            format!("{}M", deployment.mem_mib).as_str(),
-            "-nographic",
-            "-vga",
-            "none",
-            "-kernel",
-            FILE_VMLINUZ,
-            "-initrd",
-            FILE_INITRAMFS,
-            "-net",
-            "none",
-            "-enable-kvm",
-            "-cpu",
-            "host",
-            "-smp",
-            deployment.cpu_cores.to_string().as_str(),
-            "-append",
-            "console=ttyS0 panic=1",
-            "-device",
-            "virtio-serial",
-            "-device",
-            "virtio-rng-pci",
-            "-chardev",
-            chardev("manager_cdev", &manager_sock).as_str(),
-            "-chardev",
-            chardev("net_cdev", &net_sock).as_str(),
-            "-device",
-            "virtserialport,chardev=manager_cdev,name=manager_port",
-            "-device",
-            "virtserialport,chardev=net_cdev,name=net_port",
-            "-drive",
-            format!(
-                "file={},cache=unsafe,readonly=on,format=raw,if=virtio",
-                deployment.task_package.display()
-            )
-            .as_str(),
-            "-no-reboot",
-        ]);
-
-        for (idx, volume) in deployment.volumes.iter().enumerate() {
-            cmd.arg("-virtfs");
-            cmd.arg(format!(
-                "local,id={tag},path={path},security_model=none,mount_tag={tag}",
-                tag = format!("mnt{}", idx),
-                path = work_dir.as_ref().join(&volume.name).to_string_lossy(),
-            ));
-        }
-
-        let mut runtime = cmd
-            .stdin(Stdio::null())
-            .stdout(Stdio::piped())
-            .kill_on_drop(true)
-            .spawn()?;
-
-        spawn(reader_to_log(runtime.stdout.take().unwrap()));
-
-        let ga = GuestAgent::connected(manager_sock, 10, move |notification, ga| {
-            let emitter = emitter.clone();
-            async move {
-                let status = notification_into_status(notification, ga).await;
-                emitter.on_process_status(status);
-            }
-            .boxed()
-        })
-        .await?;
-
-        {
-            let mut ga_guard = ga.lock().await;
-            for (idx, volume) in deployment.volumes.iter().enumerate() {
-                ga_guard
-                    .mount(format!("mnt{}", idx).as_str(), volume.path.as_str())
-                    .await?
-                    .expect("Mount failed");
-            }
-        }
-
-        Ok(Runtime {
-            data: Mutex::new(RuntimeData {
-                runtime: Some(runtime),
-                ga,
-            }),
-            network: NetworkEndpoint::Socket(net_sock),
-            deployment,
-        })
-    }
-}
-
-impl server::RuntimeService for Runtime {
-    fn hello(&self, _version: &str) -> server::AsyncResponse<String> {
-        let server_version = ya_runtime_api::PROTOCOL_VERSION;
-        log::debug!("server version: {}", server_version);
-
-        async move { Ok::<_, anyhow::Error>(server_version.to_owned()) }
-            .map_err(|e| ya_runtime_api::server::ErrorResponse {
-                message: format!("Version error: {}", e),
-                ..Default::default()
-            })
-            .boxed_local()
-    }
-
-    fn run_process(
-        &self,
-        run: server::RunProcess,
-    ) -> server::AsyncResponse<server::RunProcessResp> {
-        log::debug!("got run process: {:?}", run);
-        log::debug!("work dir: {:?}", self.deployment.config.working_dir);
-
-        let (uid, gid) = self.deployment.user;
-        let env = self.deployment.env();
-        let cwd = self
-            .deployment
-            .config
-            .working_dir
-            .as_ref()
-            .filter(|s| !s.trim().is_empty())
-            .map(|s| s.as_str())
-            .unwrap_or_else(|| DEFAULT_CWD);
-
-        async move {
-            let data = self.data.lock().await;
-            let result = data
-                .ga
-                .lock()
-                .await
-                .run_process(
-                    &run.bin,
-                    run.args
-                        .iter()
-                        .map(|s| s.as_ref())
-                        .collect::<Vec<&str>>()
-                        .as_slice(),
-                    Some(&env[..]),
-                    uid,
-                    gid,
-                    &[
-                        None,
-                        Some(RedirectFdType::RedirectFdPipeCyclic(0x1000)),
-                        Some(RedirectFdType::RedirectFdPipeCyclic(0x1000)),
-                    ],
-                    Some(cwd),
-                )
-                .await;
-            convert_result(result, "Running process").map(|pid| server::RunProcessResp { pid })
-        }
-        .boxed_local()
-    }
-
-    fn kill_process(&self, kill: server::KillProcess) -> server::AsyncResponse<()> {
-        log::debug!("got kill: {:?}", kill);
-        async move {
-            // TODO: send signal
-            let data = self.data.lock().await;
-            let result = data.ga.lock().await.kill(kill.pid).await;
-            convert_result(result, &format!("Killing process {}", kill.pid))
-        }
-        .boxed_local()
-    }
-
-    fn create_network(
-        &self,
-        msg: server::CreateNetwork,
-    ) -> server::AsyncResponse<'_, server::CreateNetworkResp> {
-        log::debug!("got create network");
-        let hosts = msg.hosts;
-        let networks = msg.networks;
-
-        async move {
-            let network = self.network.clone();
-            let data = self.data.lock().await;
-            let mut ga = data.ga.lock().await;
-
-            convert_result(ga.add_hosts(hosts.iter()).await, "Updating network hosts")?;
-
-            for net in networks {
-                convert_result(
-                    ga.add_address(&net.if_addr, &net.mask).await,
-                    &format!("Adding interface address {} {}", net.if_addr, net.gateway),
-                )?;
-                convert_result(
-                    ga.create_network(&net.addr, &net.mask, &net.gateway).await,
-                    &format!("Creating network {} {}", net.addr, net.gateway),
-                )?;
-            }
-
-            Ok(match network {
-                NetworkEndpoint::Socket(path) => server::CreateNetworkResp {
-                    endpoint: Some(server::proto::response::create_network::Endpoint::Socket(
-                        path.display().to_string(),
-                    )),
-                },
-            })
-        }
-        .boxed_local()
-    }
-
-    fn shutdown(&self) -> server::AsyncResponse<'_, ()> {
-        log::debug!("got shutdown");
-        async move {
-            let mut data = self.data.lock().await;
-            let runtime = data
-                .runtime
-                .take()
-                .ok_or(server::ErrorResponse::msg("not running"))?;
-
-            let result = {
-                let mut ga = data.ga.lock().await;
-                convert_result(ga.quit().await, "Sending quit")
-            };
-            if result.is_err() {
-                return result;
-            }
-
-            if let Err(e) = runtime.await {
-                return Err(server::ErrorResponse::msg(format!(
-                    "Waiting for runtime shutdown failed: {}",
-                    e
-                )));
-            }
-
-            Ok(())
-        }
-        .boxed_local()
-    }
-}
-
-fn offer_template() -> anyhow::Result<serde_json::Value> {
-    let cpu = CpuInfo::try_new()?;
-    let model = format!(
-        "Stepping {} Family {} Model {}",
-        cpu.model.stepping, cpu.model.family, cpu.model.model
-    );
-
-    Ok(serde_json::json!({
-        "properties": {
-            "golem.inf.cpu.vendor": cpu.model.vendor,
-            "golem.inf.cpu.model": model,
-            "golem.inf.cpu.capabilities": cpu.capabilities,
-        },
-        "constraints": ""
-    }))
-}
-
-async fn self_test() -> anyhow::Result<()> {
-    server::run_async(|e| async {
-        let deployment = Deployment {
-            cpu_cores: 1,
-            mem_mib: 128,
-            task_package: runtime_dir()
-                .expect("runtime directory not found")
-                .join(FILE_TEST_IMAGE)
-                .canonicalize()
-                .expect("test image not found"),
-            ..Deployment::default()
-        };
-
-        println!("Starting runtime @ {}", deployment.task_package.display());
-        let runtime = Runtime::started(std::env::temp_dir(), deployment, e)
-            .await
-            .expect("failed to start runtime");
-
-        println!("Stopping runtime");
-        runtime.shutdown().await.expect("failed to stop runtime");
-        tokio::spawn(async move {
-            // the server refuses to stop by itself; force quit
-            std::process::exit(0);
-        });
-
-        runtime
-    })
-    .await;
-    Ok(())
-}
-
-=======
->>>>>>> 5bcd4b25
 fn runtime_dir() -> io::Result<PathBuf> {
     Ok(std::env::current_exe()?
         .parent()
