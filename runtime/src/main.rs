--- conflicted
+++ resolved
@@ -1,526 +1,5 @@
-<<<<<<< HEAD
-use std::convert::TryFrom;
-use std::path::{Component, Path, PathBuf};
-use std::sync::Arc;
-
-use bollard_stubs::models::ContainerConfig;
-use futures::future::FutureExt;
-use futures::lock::Mutex;
-use futures::TryFutureExt;
-use structopt::StructOpt;
-use tokio::{
-    fs,
-    io::{self, AsyncWriteExt},
-};
-use url::Url;
-
-use ya_runtime_sdk::runtime_api::deploy::ContainerEndpoint;
-use ya_runtime_sdk::{
-    runtime_api::{
-        deploy::{DeployResult, StartMode},
-        server,
-    },
-    serialize,
-    server::Server,
-    Context, EmptyResponse, EndpointResponse, Error, ErrorExt, EventEmitter, OutputResponse,
-    ProcessId, ProcessIdResponse, RuntimeMode,
-};
-use ya_runtime_vm::{
-    cpu::CpuInfo,
-    gpu::GpuInfo,
-    deploy::Deployment,
-    guest_agent_comm::{RedirectFdType, RemoteCommandResult},
-    vmrt::{runtime_dir, start_vmrt, RuntimeData},
-};
-
-const FILE_TEST_IMAGE: &'static str = "self-test.gvmi";
-const FILE_DEPLOYMENT: &'static str = "deployment.json";
-const DEFAULT_CWD: &'static str = "/";
-
-#[derive(StructOpt, Clone, Default)]
-#[structopt(rename_all = "kebab-case")]
-pub struct Cli {
-    /// GVMI image path
-    #[structopt(short, long, required_ifs(
-        &[
-            ("command", "deploy"),
-            ("command", "start"),
-            ("command", "run")
-        ])
-    )]
-    task_package: Option<PathBuf>,
-    /// Number of logical CPU cores
-    #[structopt(long, default_value = "1")]
-    cpu_cores: usize,
-    /// Amount of RAM [GiB]
-    #[structopt(long, default_value = "0.25")]
-    mem_gib: f64,
-    /// Amount of disk storage [GiB]
-    #[allow(unused)]
-    #[structopt(long, default_value = "0.25")]
-    storage_gib: f64,
-    /// VPN endpoint address
-    #[structopt(long)]
-    vpn_endpoint: Option<Url>,
-    /// INET endpoint address
-    #[structopt(long)]
-    inet_endpoint: Option<Url>,
-}
-
-#[derive(ya_runtime_sdk::RuntimeDef, Default)]
-#[cli(Cli)]
-struct Runtime {
-    data: Arc<Mutex<RuntimeData>>,
-}
-
-impl ya_runtime_sdk::Runtime for Runtime {
-    fn deploy<'a>(&mut self, ctx: &mut Context<Self>) -> OutputResponse<'a> {
-        let workdir = ctx.cli.workdir.clone().expect("Workdir not provided");
-        let cli = ctx.cli.runtime.clone();
-
-        deploy(workdir, cli).map_err(Into::into).boxed_local()
-    }
-
-    fn start<'a>(&mut self, ctx: &mut Context<Self>) -> OutputResponse<'a> {
-        let emitter = ctx
-            .emitter
-            .clone()
-            .expect("Service not running in Server mode");
-
-        let workdir = ctx.cli.workdir.clone().expect("Workdir not provided");
-
-        let deployment_file = std::fs::File::open(workdir.join(FILE_DEPLOYMENT))
-            .expect("Unable to open the deployment file");
-        let deployment: Deployment = serialize::json::from_reader(deployment_file)
-            .expect("Failed to read the deployment file");
-
-        log::debug!("Deployment: {deployment:?}");
-
-        let vpn_endpoint = ctx.cli.runtime.vpn_endpoint.clone();
-        let inet_endpoint = ctx.cli.runtime.inet_endpoint.clone();
-
-        log::info!("VPN endpoint: {vpn_endpoint:?}");
-        log::info!("INET endpoint: {inet_endpoint:?}");
-
-        let cmd_args = ctx.cli.command.args();
-        log::debug!("Start command parameters: {cmd_args:?}");
-
-        let entrypoint = if cmd_args.iter().any(|arg| *arg == "start-entrypoint") {
-            match extract_entrypoint(&deployment.config) {
-                None => return async {
-                            Err(Error::from_string("'start_entrypoint' flag is set but the container does not define an entrypoint!"))
-                        }.boxed_local(),
-                entrypoint => entrypoint,
-            }
-        } else {
-            None
-        };
-
-        let data = self.data.clone();
-        async move {
-            {
-                let mut data = data.lock().await;
-
-                if let Some(vpn_endpoint) = vpn_endpoint {
-                    let endpoint =
-                        ContainerEndpoint::try_from(vpn_endpoint).map_err(Error::from)?;
-                    data.vpn.replace(endpoint);
-                }
-                if let Some(inet_endpoint) = inet_endpoint {
-                    let endpoint =
-                        ContainerEndpoint::try_from(inet_endpoint).map_err(Error::from)?;
-                    data.inet.replace(endpoint);
-                }
-
-                data.deployment.replace(deployment);
-            }
-
-            let start_response = start(workdir, data.clone(), emitter).await?;
-
-            Ok(match entrypoint {
-                Some(entrypoint) => Some(run_entrypoint(start_response, entrypoint, data).await?),
-                None => start_response,
-            })
-        }
-        .boxed_local()
-    }
-
-    fn stop<'a>(&mut self, _: &mut Context<Self>) -> EmptyResponse<'a> {
-        stop(self.data.clone()).map_err(Into::into).boxed_local()
-    }
-
-    fn run_command<'a>(
-        &mut self,
-        command: server::RunProcess,
-        mode: RuntimeMode,
-        _: &mut Context<Self>,
-    ) -> ProcessIdResponse<'a> {
-        if let RuntimeMode::Command = mode {
-            return async move { Err(anyhow::anyhow!("CLI `run` is not supported")) }
-                .map_err(Into::into)
-                .boxed_local();
-        }
-
-        run_command(self.data.clone(), command)
-            .map_err(Into::into)
-            .boxed_local()
-    }
-
-    fn kill_command<'a>(
-        &mut self,
-        kill: server::KillProcess,
-        _: &mut Context<Self>,
-    ) -> EmptyResponse<'a> {
-        kill_command(self.data.clone(), kill)
-            .map_err(Into::into)
-            .boxed_local()
-    }
-
-    fn offer<'a>(&mut self, _: &mut Context<Self>) -> OutputResponse<'a> {
-        async move { Ok(offer()?) }.boxed_local()
-    }
-
-    fn test<'a>(&mut self, _: &mut Context<Self>) -> EmptyResponse<'a> {
-        test().map_err(Into::into).boxed_local()
-    }
-
-    fn join_network<'a>(
-        &mut self,
-        join: server::CreateNetwork,
-        _: &mut Context<Self>,
-    ) -> EndpointResponse<'a> {
-        join_network(self.data.clone(), join)
-            .map_err(Into::into)
-            .boxed_local()
-    }
-}
-
-async fn deploy(workdir: PathBuf, cli: Cli) -> anyhow::Result<Option<serialize::json::Value>> {
-    let work_dir = normalize_path(&workdir).await?;
-    let package_path = normalize_path(&cli.task_package.unwrap()).await?;
-    let package_file = fs::File::open(&package_path).await?;
-
-    let deployment = Deployment::try_from_input(
-        package_file,
-        cli.cpu_cores,
-        (cli.mem_gib * 1024.) as usize,
-        package_path,
-    )
-    .await
-    .or_err("Error reading package metadata")?;
-
-    for vol in &deployment.volumes {
-        fs::create_dir_all(work_dir.join(&vol.name)).await?;
-    }
-
-    fs::OpenOptions::new()
-        .create(true)
-        .write(true)
-        .truncate(true)
-        .open(work_dir.join(FILE_DEPLOYMENT))
-        .await?
-        .write_all(serde_json::to_string(&deployment)?.as_bytes())
-        .await?;
-
-    Ok(Some(serialize::json::to_value(DeployResult {
-        valid: Ok(Default::default()),
-        vols: deployment.volumes,
-        start_mode: StartMode::Blocking,
-    })?))
-}
-
-async fn start(
-    work_dir: PathBuf,
-    runtime_data: Arc<Mutex<RuntimeData>>,
-    emitter: EventEmitter,
-) -> anyhow::Result<Option<serialize::json::Value>> {
-    start_vmrt(work_dir, runtime_data, emitter).await
-}
-
-async fn run_command(
-    runtime_data: Arc<Mutex<RuntimeData>>,
-    run: server::RunProcess,
-) -> Result<ProcessId, server::ErrorResponse> {
-    let data = runtime_data.lock().await;
-    let deployment = data.deployment().expect("Runtime not started");
-
-    let (uid, gid) = deployment.user;
-    let env = deployment.env();
-    let cwd = deployment
-        .config
-        .working_dir
-        .as_ref()
-        .filter(|s| !s.trim().is_empty())
-        .map(|s| s.as_str())
-        .unwrap_or_else(|| DEFAULT_CWD);
-
-    log::debug!("got run process: {:?}", run);
-    log::debug!("work dir: {:?}", deployment.config.working_dir);
-
-    let result = data
-        .ga()
-        .unwrap()
-        .lock()
-        .await
-        .run_process(
-            &run.bin,
-            run.args
-                .iter()
-                .map(|s| s.as_ref())
-                .collect::<Vec<&str>>()
-                .as_slice(),
-            Some(&env[..]),
-            uid,
-            gid,
-            &[
-                None,
-                Some(RedirectFdType::RedirectFdPipeCyclic(0x1000)),
-                Some(RedirectFdType::RedirectFdPipeCyclic(0x1000)),
-            ],
-            Some(cwd),
-        )
-        .await;
-
-    Ok(convert_result(result, "Running process")?)
-}
-
-async fn kill_command(
-    runtime_data: Arc<Mutex<RuntimeData>>,
-    kill: server::KillProcess,
-) -> Result<(), server::ErrorResponse> {
-    log::debug!("got kill: {:?}", kill);
-    // TODO: send signal
-    let data = runtime_data.lock().await;
-    let mutex = data.ga().unwrap();
-    let result = mutex.lock().await.kill(kill.pid).await;
-    convert_result(result, &format!("Killing process {}", kill.pid))?;
-    Ok(())
-}
-
-async fn stop(runtime_data: Arc<Mutex<RuntimeData>>) -> Result<(), server::ErrorResponse> {
-    log::debug!("got shutdown");
-    let mut data = runtime_data.lock().await;
-    let mut runtime = data.runtime().unwrap();
-
-    {
-        let mutex = data.ga().unwrap();
-        let mut ga = mutex.lock().await;
-        convert_result(ga.quit().await, "Sending quit")?;
-    }
-
-    runtime
-        .wait()
-        .await
-        .expect("Waiting for runtime stop failed");
-    Ok(())
-}
-
-fn offer() -> anyhow::Result<Option<serde_json::Value>> {
-    let gpu = GpuInfo::try_new()?;
-    let cpu = CpuInfo::try_new()?;
-    let model = format!(
-        "Stepping {} Family {} Model {}",
-        cpu.model.stepping, cpu.model.family, cpu.model.model
-    );
-
-    let mut capabilities = vec!["inet", "vpn", "manifest-support", "start-entrypoint"];
-    let cuda_cap;
-
-    if gpu.name != "None" {
-        cuda_cap = format!("cuda, {}", gpu.name);
-        capabilities.push(&cuda_cap);
-        capabilities.push(&"cuda");
-        capabilities.push(&"gpu");
-    }
-
-    Ok(Some(serde_json::json!({
-        "properties": {
-            "golem.inf.cpu.vendor": cpu.model.vendor,
-            "golem.inf.cpu.brand": cpu.model.brand,
-            "golem.inf.cpu.model": model,
-            "golem.inf.cpu.capabilities": cpu.capabilities,
-            "golem.runtime.capabilities": capabilities
-        },
-        "constraints": ""
-    })))
-}
-
-async fn test() -> anyhow::Result<()> {
-    server::run_async(|e| async {
-        let ctx = Context::try_new().expect("Failed to initialize context");
-        let task_package = runtime_dir()
-            .expect("Runtime directory not found")
-            .join(FILE_TEST_IMAGE)
-            .canonicalize()
-            .expect("Test image not found");
-        println!("Task package: {}", task_package.display());
-
-        let work_dir = std::env::temp_dir();
-        let runtime_data = RuntimeData {
-            deployment: Some(Deployment {
-                cpu_cores: 1,
-                mem_mib: 128,
-                task_package,
-                ..Default::default()
-            }),
-            ..Default::default()
-        };
-        let runtime = Runtime {
-            data: Arc::new(Mutex::new(runtime_data)),
-        };
-
-        println!("Starting runtime");
-        start(work_dir, runtime.data.clone(), EventEmitter::spawn(e))
-            .await
-            .expect("Failed to start runtime");
-
-        println!("Stopping runtime");
-        stop(runtime.data.clone())
-            .await
-            .expect("Failed to stop runtime");
-
-        tokio::spawn(async move {
-            // the server refuses to stop by itself; force quit
-            std::process::exit(0);
-        });
-
-        Server::new(runtime, ctx)
-    })
-    .await;
-    Ok(())
-}
-
-async fn join_network(
-    runtime_data: Arc<Mutex<RuntimeData>>,
-    join: server::CreateNetwork,
-) -> Result<ContainerEndpoint, server::ErrorResponse> {
-    let hosts = join.hosts;
-    let networks = join.networks;
-    let iface = match server::NetworkInterface::from_i32(join.interface) {
-        Some(iface) => iface,
-        _ => {
-            return Err(server::ErrorResponse::msg(format!(
-                "invalid network interface type: {:?}",
-                join.interface
-            )));
-        }
-    };
-
-    let data = runtime_data.lock().await;
-    let endpoint = match iface {
-        server::NetworkInterface::Vpn => data.vpn.as_ref(),
-        server::NetworkInterface::Inet => data.inet.as_ref(),
-    }
-    .cloned()
-    .expect("No network endpoint");
-
-    let mutex = data.ga().unwrap();
-    let mut ga = mutex.lock().await;
-    convert_result(ga.add_hosts(hosts.iter()).await, "Updating network hosts")?;
-
-    for net in networks {
-        let (net_addr, net_mask) = match iface {
-            server::NetworkInterface::Vpn => (net.addr, net.mask.clone()),
-            server::NetworkInterface::Inet => Default::default(),
-        };
-
-        convert_result(
-            ga.add_address(&net.if_addr, &net.mask, iface as u16).await,
-            &format!("Adding interface address {} {}", net.if_addr, net.gateway),
-        )?;
-        convert_result(
-            ga.create_network(&net_addr, &net_mask, &net.gateway, iface as u16)
-                .await,
-            &format!(
-                "Creating route via {} for {} ({:?})",
-                net.gateway, net_addr, iface
-            ),
-        )?;
-    }
-
-    Ok(endpoint)
-}
-
-async fn normalize_path<P: AsRef<Path>>(path: P) -> anyhow::Result<PathBuf> {
-    Ok(fs::canonicalize(path)
-        .await?
-        .components()
-        .into_iter()
-        .filter(|c| match c {
-            Component::Prefix(_) => false,
-            _ => true,
-        })
-        .collect::<PathBuf>())
-}
-
-fn convert_result<T>(
-    result: io::Result<RemoteCommandResult<T>>,
-    msg: &str,
-) -> Result<T, server::ErrorResponse> {
-    match result {
-        Ok(Ok(result)) => Ok(result),
-        Ok(Err(exit_code)) => Err(server::ErrorResponse::msg(format!(
-            "{} failed, exit code: {}",
-            msg, exit_code
-        ))),
-        Err(error) => Err(server::ErrorResponse::msg(format!(
-            "{} failed: {}",
-            msg, error
-        ))),
-    }
-}
-
-fn extract_entrypoint(config: &ContainerConfig) -> Option<Vec<String>> {
-    let entrypoint = config
-        .entrypoint
-        .clone()
-        .unwrap_or_default()
-        .into_iter()
-        .chain(config.cmd.clone().unwrap_or_default())
-        .collect::<Vec<_>>();
-    if entrypoint.is_empty() {
-        None
-    } else {
-        Some(entrypoint)
-    }
-}
-
-async fn run_entrypoint(
-    start_response: Option<serde_json::Value>,
-    entrypoint: Vec<String>,
-    data: Arc<Mutex<RuntimeData>>,
-) -> Result<serde_json::Value, server::ErrorResponse> {
-    log::debug!("Starting container entrypoint: {entrypoint:?}");
-    let mut args = entrypoint.clone();
-    let bin_name = Path::new(&args[0])
-        .file_name()
-        .ok_or_else(|| Error::from_string("Invalid binary name for container entrypoint"))?
-        .to_string_lossy()
-        .to_string();
-    let bin = std::mem::replace(&mut args[0], bin_name);
-
-    run_command(
-        data,
-        server::RunProcess {
-            bin,
-            args,
-            ..Default::default()
-        },
-    )
-    .await
-    .map(|pid| {
-        use serde_json::json;
-
-        json!({
-            "start": start_response.unwrap_or(json!(null)),
-            "entrypoint": json!({ "pid": json!(pid), "command": json!(entrypoint)}),
-        })
-    })
-}
-=======
 use ya_runtime_sdk::run;
 use ya_runtime_vm::Runtime;
->>>>>>> 008489bc
 
 #[tokio::main]
 async fn main() -> anyhow::Result<()> {
