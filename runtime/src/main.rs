use futures::future::FutureExt;
use futures::lock::Mutex;
use futures::TryFutureExt;
use std::path::{Component, Path, PathBuf};
use std::process::Stdio;
use std::sync::Arc;
use structopt::StructOpt;
use tokio::{
    fs,
    io::{self, AsyncBufReadExt, AsyncWriteExt},
    process, spawn,
};

use ya_runtime_sdk::{
    runtime_api::{
        deploy::{DeployResult, StartMode},
        server,
    },
    serialize,
    server::Server,
    Context, EmptyResponse, EndpointResponse, EventEmitter, OutputResponse, ProcessId,
    ProcessIdResponse, RuntimeMode,
};
use ya_runtime_vm::{
    cpu::CpuInfo,
    deploy::{Deployment, Fs},
    guest_agent_comm::{GuestAgent, Notification, RedirectFdType, RemoteCommandResult},
};

const DIR_RUNTIME: &'static str = "runtime";
const FILE_RUNTIME: &'static str = "vmrt";
const FILE_VMLINUZ: &'static str = "vmlinuz-virt";
const FILE_INITRAMFS: &'static str = "initramfs.cpio.gz";
const FILE_TEST_IMAGE: &'static str = "self-test.gvmi";
const FILE_ROOT_FS: &'static str = "rootfs.qcow2";
const FILE_DEPLOYMENT: &'static str = "deployment.json";
const DEFAULT_CWD: &'static str = "/";

#[derive(StructOpt, Clone, Default)]
#[structopt(rename_all = "kebab-case")]
pub struct Cli {
    /// GVMI image path
    #[structopt(short, long, required_ifs(
    &[
    ("command", "deploy"),
    ("command", "start"),
    ("command", "run")
    ])
    )]
    task_package: Option<PathBuf>,
    /// Number of logical CPU cores
    #[structopt(long, default_value = "1")]
    cpu_cores: usize,
    /// Amount of RAM [GiB]
    #[structopt(long, default_value = "0.25")]
    mem_gib: f64,
    /// Amount of disk storage [GiB]
    #[allow(unused)]
    #[structopt(long, default_value = "0.25")]
    storage_gib: f64,
}

#[derive(ya_runtime_sdk::RuntimeDef, Default)]
#[cli(Cli)]
struct Runtime {
    data: Arc<Mutex<RuntimeData>>,
}

#[derive(Clone)]
#[non_exhaustive]
enum NetworkEndpoint {
    Socket(PathBuf),
}

#[derive(Default)]
struct RuntimeData {
    runtime: Option<process::Child>,
    network: Option<NetworkEndpoint>,
    deployment: Option<Deployment>,
    ga: Option<Arc<Mutex<GuestAgent>>>,
}

impl RuntimeData {
    fn runtime(&mut self) -> anyhow::Result<process::Child> {
        self.runtime
            .take()
            .ok_or_else(|| anyhow::anyhow!("Runtime process not available"))
    }

    fn deployment(&self) -> anyhow::Result<&Deployment> {
        self.deployment
            .as_ref()
            .ok_or_else(|| anyhow::anyhow!("Runtime not deployed"))
    }

    fn ga(&self) -> anyhow::Result<Arc<Mutex<GuestAgent>>> {
        self.ga
            .clone()
            .ok_or_else(|| anyhow::anyhow!("Runtime not started"))
    }
}

impl ya_runtime_sdk::Runtime for Runtime {
    fn deploy<'a>(&mut self, ctx: &mut Context<Self>) -> OutputResponse<'a> {
        let workdir = ctx.cli.workdir.clone().expect("Workdir not provided");
        let cli = ctx.cli.runtime.clone();

        deploy(workdir, cli).map_err(Into::into).boxed_local()
    }

    fn start<'a>(&mut self, ctx: &mut Context<Self>) -> OutputResponse<'a> {
        let emitter = ctx
            .emitter
            .clone()
            .expect("Service is not running in Server mode");
        let workdir = ctx.cli.workdir.clone().expect("Workdir not provided");
        let data = self.data.clone();

        async move {
            let deployment_file = std::fs::File::open(workdir.join(FILE_DEPLOYMENT))
                .expect("Unable to open the deployment file");
            let deployment: Deployment = serialize::json::from_reader(deployment_file)
                .expect("Failed to read the deployment file");
            {
                let mut data = data.lock().await;
                data.deployment.replace(deployment);
            }

            start(workdir, data, emitter).await
        }
        .map_err(Into::into)
        .boxed_local()
    }

    fn stop<'a>(&mut self, _: &mut Context<Self>) -> EmptyResponse<'a> {
        stop(self.data.clone()).map_err(Into::into).boxed_local()
    }

    fn run_command<'a>(
        &mut self,
        command: server::RunProcess,
        mode: RuntimeMode,
        _: &mut Context<Self>,
    ) -> ProcessIdResponse<'a> {
        if let RuntimeMode::Command = mode {
            return async move { Err(anyhow::anyhow!("CLI `run` is not supported")) }
                .map_err(Into::into)
                .boxed_local();
        }

        run_command(self.data.clone(), command)
            .map_err(Into::into)
            .boxed_local()
    }

    fn kill_command<'a>(
        &mut self,
        kill: server::KillProcess,
        _: &mut Context<Self>,
    ) -> EmptyResponse<'a> {
        kill_command(self.data.clone(), kill)
            .map_err(Into::into)
            .boxed_local()
    }

    fn offer<'a>(&mut self, _: &mut Context<Self>) -> OutputResponse<'a> {
        async move { Ok(offer()?) }.boxed_local()
    }

    fn test<'a>(&mut self, _: &mut Context<Self>) -> EmptyResponse<'a> {
        test().map_err(Into::into).boxed_local()
    }

    fn join_network<'a>(
        &mut self,
        join: server::CreateNetwork,
        _: &mut Context<Self>,
    ) -> EndpointResponse<'a> {
        join_network(self.data.clone(), join)
            .map_err(Into::into)
            .boxed_local()
    }
}

async fn deploy(workdir: PathBuf, cli: Cli) -> anyhow::Result<Option<serialize::json::Value>> {
    let workdir = normalize_path(&workdir).await?;
    let package = normalize_path(&cli.task_package.unwrap()).await?;
    let deployment =
        Deployment::try_from_input(package, cli.cpu_cores, (cli.mem_gib * 1024.) as usize)
            .await
            .expect("Error reading package metadata");

    if !deployment.config.fs.in_memory() {
        let rootfs_path = runtime_dir()?
            .join(FILE_ROOT_FS)
            .canonicalize()
            .map_err(|e| anyhow::anyhow!("Root FS image not found: {}", e))?;
        fs::copy(rootfs_path, workdir.join(FILE_ROOT_FS)).await?;
    }
    for vol in &deployment.volumes {
        fs::create_dir_all(workdir.join(&vol.name)).await?;
    }
    fs::OpenOptions::new()
        .create(true)
        .write(true)
        .truncate(true)
        .open(workdir.join(FILE_DEPLOYMENT))
        .await?
        .write_all(serde_json::to_string(&deployment)?.as_bytes())
        .await?;

    Ok(Some(serialize::json::to_value(DeployResult {
        valid: Ok(Default::default()),
        vols: deployment.volumes,
        start_mode: StartMode::Blocking,
    })?))
}

async fn start(
    work_dir: PathBuf,
    runtime_data: Arc<Mutex<RuntimeData>>,
    emitter: EventEmitter,
<<<<<<< HEAD
) -> anyhow::Result<serialize::json::Value> {
    let socket_name = uuid::Uuid::new_v4().to_simple().to_string();
    let socket_path = std::env::temp_dir().join(format!("{}.sock", socket_name));
    let runtime_dir = runtime_dir()?;
=======
) -> anyhow::Result<Option<serialize::json::Value>> {
    let runtime_dir = runtime_dir().expect("Unable to resolve current directory");
>>>>>>> 3ee2070f

    let uid = uuid::Uuid::new_v4().to_simple().to_string();
    let manager_sock = std::env::temp_dir().join(format!("{}.sock", uid));
    let net_sock = std::env::temp_dir().join(format!("{}_net.sock", uid));

    let mut data = runtime_data.lock().await;
    let deployment = data.deployment().expect("Missing deployment data");

    let chardev = |n, p: &PathBuf| format!("socket,path={},server,nowait,id={}", p.display(), n);

    let mut cmd = process::Command::new(runtime_dir.join(FILE_RUNTIME));
    cmd.current_dir(&runtime_dir);
    cmd.args(&[
        "-m",
        format!("{}M", deployment.mem_mib).as_str(),
        "-nographic",
        "-vga",
        "none",
        "-kernel",
        FILE_VMLINUZ,
        "-initrd",
        FILE_INITRAMFS,
        "-net",
        "none",
        "-enable-kvm",
        "-cpu",
        "host",
        "-smp",
        deployment.cpu_cores.to_string().as_str(),
        "-append",
        format!("console=ttyS0 panic=1 - {}", deployment.init_args()).as_str(),
        "-device",
        "virtio-serial",
        "-device",
        "virtio-rng-pci",
        "-chardev",
        chardev("manager_cdev", &manager_sock).as_str(),
        "-chardev",
        chardev("net_cdev", &net_sock).as_str(),
        "-device",
        "virtserialport,chardev=manager_cdev,name=manager_port",
        "-device",
        "virtserialport,chardev=net_cdev,name=net_port",
        "-drive",
        format!(
            "file={},cache=unsafe,readonly=on,format=raw,if=virtio",
            deployment.task_package.display()
        )
        .as_str(),
        "-no-reboot",
    ]);

    for (idx, volume) in deployment.volumes.iter().enumerate() {
        cmd.arg("-virtfs");
        cmd.arg(format!(
            "local,id={tag},path={path},security_model=none,mount_tag={tag}",
            tag = format!("mnt{}", idx),
            path = work_dir.join(&volume.name).to_string_lossy(),
        ));
    }

    let mut runtime = cmd
        .stdin(Stdio::null())
        .stdout(Stdio::piped())
        .kill_on_drop(true)
        .spawn()?;

    spawn(reader_to_log(runtime.stdout.take().unwrap()));

    let ga = GuestAgent::connected(manager_sock, 10, move |notification, ga| {
        let mut emitter = emitter.clone();
        async move {
            let status = notification_into_status(notification, ga).await;
            emitter.emit(status).await;
        }
        .boxed()
    })
    .await?;

    {
        let mut ga = ga.lock().await;
        for (idx, volume) in deployment.volumes.iter().enumerate() {
            ga.mount(format!("mnt{}", idx).as_str(), volume.path.as_str())
                .await?
                .expect("Mount failed");
        }
    }

    data.runtime.replace(runtime);
    data.network.replace(NetworkEndpoint::Socket(net_sock));
    data.ga.replace(ga);

    Ok(None)
}

async fn run_command(
    runtime_data: Arc<Mutex<RuntimeData>>,
    run: server::RunProcess,
) -> Result<ProcessId, server::ErrorResponse> {
    let data = runtime_data.lock().await;
    let deployment = data.deployment().expect("Runtime not started");

    let (uid, gid) = deployment.user;
    let env = deployment.env();
    let cwd = deployment
        .config
        .container
        .working_dir
        .as_ref()
        .filter(|s| !s.trim().is_empty())
        .map(|s| s.as_str())
        .unwrap_or_else(|| DEFAULT_CWD);

    log::debug!("got run process: {:?}", run);
    log::debug!("work dir: {:?}", deployment.config.container.working_dir);

    let result = data
        .ga()
        .unwrap()
        .lock()
        .await
        .run_process(
            &run.bin,
            run.args
                .iter()
                .map(|s| s.as_ref())
                .collect::<Vec<&str>>()
                .as_slice(),
            Some(&env[..]),
            uid,
            gid,
            &[
                None,
                Some(RedirectFdType::RedirectFdPipeCyclic(0x1000)),
                Some(RedirectFdType::RedirectFdPipeCyclic(0x1000)),
            ],
            Some(cwd),
        )
        .await;

    Ok(convert_result(result, "Running process")?)
}

async fn kill_command(
    runtime_data: Arc<Mutex<RuntimeData>>,
    kill: server::KillProcess,
) -> Result<(), server::ErrorResponse> {
    log::debug!("got kill: {:?}", kill);
    // TODO: send signal
    let data = runtime_data.lock().await;
    let mutex = data.ga().unwrap();
    let result = mutex.lock().await.kill(kill.pid).await;
    convert_result(result, &format!("Killing process {}", kill.pid))?;
    Ok(())
}

async fn stop(runtime_data: Arc<Mutex<RuntimeData>>) -> Result<(), server::ErrorResponse> {
    log::debug!("got shutdown");
    let mut data = runtime_data.lock().await;
    let runtime = data.runtime().unwrap();

    {
        let mutex = data.ga().unwrap();
        let mut ga = mutex.lock().await;
        convert_result(ga.quit().await, "Sending quit")?;
    }

    runtime.await.expect("Waiting for runtime stop failed");
    Ok(())
}

fn offer() -> anyhow::Result<Option<serde_json::Value>> {
    let cpu = CpuInfo::try_new()?;
    let model = format!(
        "Stepping {} Family {} Model {}",
        cpu.model.stepping, cpu.model.family, cpu.model.model
    );

    Ok(Some(serde_json::json!({
        "properties": {
            "golem.inf.cpu.vendor": cpu.model.vendor,
            "golem.inf.cpu.model": model,
            "golem.inf.cpu.capabilities": cpu.capabilities,
        },
        "constraints": ""
    })))
}

async fn test() -> anyhow::Result<()> {
    let ctx =
        Context::try_new().map_err(|e| anyhow::anyhow!("Failed to initialize context: {}", e))?;
    let task_package = runtime_dir()?
        .join(FILE_TEST_IMAGE)
        .canonicalize()
        .map_err(|e| anyhow::anyhow!("Test image not found: {}", e))?;

    server::run_async(|e| async move {
        println!("Task package: {}", task_package.display());
<<<<<<< HEAD
        let mut deployment = Deployment {
            cpu_cores: 1,
            mem_mib: 128,
            task_package,
            ..Deployment::default()
=======
        let runtime_data = RuntimeData {
            deployment: Some(Deployment {
                cpu_cores: 1,
                mem_mib: 128,
                task_package,
                ..Default::default()
            }),
            ..Default::default()
>>>>>>> 3ee2070f
        };
        deployment.config.fs = Fs::Ram;

        let runtime = Runtime {
            data: Arc::new(Mutex::new(RuntimeData {
                runtime: None,
                ga: None,
                deployment: Some(deployment),
            })),
        };

        println!("Starting runtime");
        start(
            std::env::temp_dir(),
            runtime.data.clone(),
            EventEmitter::spawn(e),
        )
        .await
        .expect("Failed to start runtime");

        println!("Stopping runtime");
        stop(runtime.data.clone())
            .await
            .expect("Failed to stop runtime");

        tokio::spawn(async move {
            // the server refuses to stop by itself; force quit
            std::process::exit(0);
        });

        Server::new(runtime, ctx)
    })
    .await;
    Ok(())
}

async fn join_network(
    runtime_data: Arc<Mutex<RuntimeData>>,
    join: server::CreateNetwork,
) -> Result<String, server::ErrorResponse> {
    let hosts = join.hosts;
    let networks = join.networks;
    let data = runtime_data.lock().await;

    let endpoint = data
        .network
        .as_ref()
        .map(|network| match network {
            NetworkEndpoint::Socket(path) => path.display().to_string(),
        })
        .expect("No network endpoint");

    let mutex = data.ga().unwrap();
    let mut ga = mutex.lock().await;
    convert_result(ga.add_hosts(hosts.iter()).await, "Updating network hosts")?;

    for net in networks {
        convert_result(
            ga.add_address(&net.if_addr, &net.mask).await,
            &format!("Adding interface address {} {}", net.if_addr, net.gateway),
        )?;
        convert_result(
            ga.create_network(&net.addr, &net.mask, &net.gateway).await,
            &format!("Creating network {} {}", net.addr, net.gateway),
        )?;
    }

    Ok(endpoint)
}

async fn normalize_path<P: AsRef<Path>>(path: P) -> anyhow::Result<PathBuf> {
    Ok(fs::canonicalize(path)
        .await?
        .components()
        .into_iter()
        .filter(|c| match c {
            Component::Prefix(_) => false,
            _ => true,
        })
        .collect::<PathBuf>())
}

fn convert_result<T>(
    result: io::Result<RemoteCommandResult<T>>,
    msg: &str,
) -> Result<T, server::ErrorResponse> {
    match result {
        Ok(Ok(result)) => Ok(result),
        Ok(Err(exit_code)) => Err(server::ErrorResponse::msg(format!(
            "{} failed, exit code: {}",
            msg, exit_code
        ))),
        Err(error) => Err(server::ErrorResponse::msg(format!(
            "{} failed: {}",
            msg, error
        ))),
    }
}

async fn notification_into_status(
    notification: Notification,
    ga: Arc<Mutex<GuestAgent>>,
) -> server::ProcessStatus {
    match notification {
        Notification::OutputAvailable { id, fd } => {
            log::debug!("Process {} has output available on fd {}", id, fd);

            let output = {
                let result = {
                    let mut guard = ga.lock().await;
                    guard.query_output(id, fd as u8, 0, u64::MAX).await
                };
                match result {
                    Ok(Ok(vec)) => vec,
                    Ok(Err(e)) => {
                        log::error!("Remote error while querying output: {:?}", e);
                        Vec::new()
                    }
                    Err(e) => {
                        log::error!("Error querying output: {:?}", e);
                        Vec::new()
                    }
                }
            };
            let (stdout, stderr) = match fd {
                1 => (output, Vec::new()),
                _ => (Vec::new(), output),
            };

            server::ProcessStatus {
                pid: id,
                running: true,
                return_code: 0,
                stdout,
                stderr,
            }
        }
        Notification::ProcessDied { id, reason } => {
            log::debug!("Process {} died with {:?}", id, reason);

            // TODO: reason._type ?
            server::ProcessStatus {
                pid: id,
                running: false,
                return_code: reason.status as i32,
                stdout: Vec::new(),
                stderr: Vec::new(),
            }
        }
    }
}

async fn reader_to_log<T: io::AsyncRead + Unpin>(reader: T) {
    let mut reader = io::BufReader::new(reader);
    let mut buf = Vec::new();
    loop {
        match reader.read_until(b'\n', &mut buf).await {
            Ok(0) => break,
            Ok(_) => {
                let bytes = strip_ansi_escapes::strip(&buf).unwrap();
                log::debug!("VM: {}", String::from_utf8_lossy(&bytes).trim_end());
                buf.clear();
            }
            Err(e) => log::error!("VM output error: {}", e),
        }
    }
}

fn runtime_dir() -> anyhow::Result<PathBuf> {
    Ok(std::env::current_exe()
        .map_err(|e| anyhow::anyhow!("Unable to resolve runtime binary path: {}", e))?
        .parent()
        .ok_or_else(|| anyhow::anyhow!("Unable to resolve parent of the runtime binary"))?
        .to_path_buf()
        .join(DIR_RUNTIME))
}

#[tokio::main]
async fn main() -> anyhow::Result<()> {
    env_logger::init();
    ya_runtime_sdk::run::<Runtime>().await
}<|MERGE_RESOLUTION|>--- conflicted
+++ resolved
@@ -200,6 +200,7 @@
     for vol in &deployment.volumes {
         fs::create_dir_all(workdir.join(&vol.name)).await?;
     }
+
     fs::OpenOptions::new()
         .create(true)
         .write(true)
@@ -220,16 +221,8 @@
     work_dir: PathBuf,
     runtime_data: Arc<Mutex<RuntimeData>>,
     emitter: EventEmitter,
-<<<<<<< HEAD
-) -> anyhow::Result<serialize::json::Value> {
-    let socket_name = uuid::Uuid::new_v4().to_simple().to_string();
-    let socket_path = std::env::temp_dir().join(format!("{}.sock", socket_name));
+) -> anyhow::Result<Option<serialize::json::Value>> {
     let runtime_dir = runtime_dir()?;
-=======
-) -> anyhow::Result<Option<serialize::json::Value>> {
-    let runtime_dir = runtime_dir().expect("Unable to resolve current directory");
->>>>>>> 3ee2070f
-
     let uid = uuid::Uuid::new_v4().to_simple().to_string();
     let manager_sock = std::env::temp_dir().join(format!("{}.sock", uid));
     let net_sock = std::env::temp_dir().join(format!("{}_net.sock", uid));
@@ -281,6 +274,14 @@
         "-no-reboot",
     ]);
 
+    if !deployment.config.fs.in_memory() {
+        cmd.arg("-drive");
+        cmd.arg(format!(
+            "file={},cache=unsafe,format=qcow2,if=virtio",
+            path = work_dir.join(FILE_ROOT_FS).to_string_lossy(),
+        ));
+    }
+
     for (idx, volume) in deployment.volumes.iter().enumerate() {
         cmd.arg("-virtfs");
         cmd.arg(format!(
@@ -427,30 +428,20 @@
 
     server::run_async(|e| async move {
         println!("Task package: {}", task_package.display());
-<<<<<<< HEAD
         let mut deployment = Deployment {
             cpu_cores: 1,
             mem_mib: 128,
             task_package,
             ..Deployment::default()
-=======
-        let runtime_data = RuntimeData {
-            deployment: Some(Deployment {
-                cpu_cores: 1,
-                mem_mib: 128,
-                task_package,
-                ..Default::default()
-            }),
-            ..Default::default()
->>>>>>> 3ee2070f
         };
         deployment.config.fs = Fs::Ram;
 
         let runtime = Runtime {
             data: Arc::new(Mutex::new(RuntimeData {
                 runtime: None,
+                network: None,
+                deployment: Some(deployment),
                 ga: None,
-                deployment: Some(deployment),
             })),
         };
 
