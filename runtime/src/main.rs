use anyhow::anyhow;
use futures::future::FutureExt;
use futures::lock::Mutex;
use futures::TryFutureExt;
use log::LevelFilter;
use log4rs::append::file::FileAppender;
use log4rs::config::{Appender, Config, Root};
use log4rs::encode::pattern::PatternEncoder;
use std::net::SocketAddr;
use std::path::{Component, Path, PathBuf};
use std::process::Stdio;
use std::sync::Arc;
use std::time::Duration;
use structopt::StructOpt;
use tokio::net::TcpStream;
<<<<<<< HEAD
use tokio::time::sleep;
=======
use tokio::time::delay_for;
>>>>>>> 66b941f6
use tokio::{
    fs,
    io::{self, AsyncBufReadExt, AsyncWriteExt},
    process,
    spawn,
};
use ya_runtime_sdk::{
    runtime_api::{
        deploy::{DeployResult, StartMode},
        server,
    },
    serialize,
    Context, EmptyResponse, EndpointResponse, EventEmitter, OutputResponse, ProcessId,
    ProcessIdResponse, RuntimeMode,
};
use ya_runtime_vm::demux_socket_comm::{
    start_demux_communication, stop_demux_communication, DemuxSocketHandle,
};
use ya_runtime_vm::{
    cpu::CpuInfo,
    deploy::Deployment,
    guest_agent_comm::{GuestAgent, Notification, RedirectFdType, RemoteCommandResult},
};
<<<<<<< HEAD
use ya_vm_file_server::InprocServer;
=======
>>>>>>> 66b941f6

const DIR_RUNTIME: &str = "runtime";
#[cfg(unix)]
const FILE_RUNTIME: &'static str = "vmrt";
#[cfg(windows)]
const FILE_RUNTIME: &str = "qemu-system-x86_64.exe";

<<<<<<< HEAD
=======
#[cfg(windows)]
const FILE_SERVER_RUNTIME: &str = "ya-vm-file-server.exe";

#[cfg(unix)]
const FILE_SERVER_RUNTIME: &str = "ya-vm-file-server";

>>>>>>> 66b941f6
const FILE_VMLINUZ: &str = "vmlinuz-virt";
const FILE_INITRAMFS: &str = "initramfs.cpio.gz";
//const FILE_TEST_IMAGE: &str = "self-test.gvmi";
const FILE_DEPLOYMENT: &str = "deployment.json";
const DEFAULT_CWD: &str = "/";

#[derive(StructOpt, Clone, Default)]
#[structopt(rename_all = "kebab-case")]
pub struct Cli {
    /// GVMI image path
    #[structopt(short, long, required_ifs(
    &[
    ("command", "deploy"),
    ("command", "start"),
    ("command", "run")
    ])
    )]
    task_package: Option<PathBuf>,
    /// Number of logical CPU cores
    #[structopt(long, default_value = "1")]
    cpu_cores: usize,
    /// Amount of RAM [GiB]
    #[structopt(long, default_value = "0.25")]
    mem_gib: f64,
    /// Amount of disk storage [GiB]
    #[allow(unused)]
    #[structopt(long, default_value = "0.25")]
    storage_gib: f64,
}

#[derive(ya_runtime_sdk::RuntimeDef, Default)]
#[cli(Cli)]
struct Runtime {
    data: Arc<Mutex<RuntimeData>>,
}

#[derive(Clone)]
#[non_exhaustive]
enum NetworkEndpoint {
    #[cfg(unix)]
    Socket(PathBuf),
    #[cfg(windows)]
    Socket(String),
}

#[derive(Default)]
struct RuntimeData {
    runtime: Option<process::Child>,
    runtime_p9: Vec<InprocServer>,
    p9_communication_handle: Option<DemuxSocketHandle>,
    network: Option<NetworkEndpoint>,
    deployment: Option<Deployment>,
    ga: Option<Arc<Mutex<GuestAgent>>>,
}

impl RuntimeData {
    fn runtime(&mut self) -> anyhow::Result<process::Child> {
        self.runtime
            .take()
            .ok_or_else(|| anyhow::anyhow!("Runtime process not available"))
    }

    fn deployment(&self) -> anyhow::Result<&Deployment> {
        self.deployment
            .as_ref()
            .ok_or_else(|| anyhow::anyhow!("Runtime not deployed"))
    }

    fn ga(&self) -> anyhow::Result<Arc<Mutex<GuestAgent>>> {
        self.ga
            .clone()
            .ok_or_else(|| anyhow::anyhow!("Runtime not started"))
    }
}

impl ya_runtime_sdk::Runtime for Runtime {
    fn deploy<'a>(&mut self, ctx: &mut Context<Self>) -> OutputResponse<'a> {
        let workdir = ctx.cli.workdir.clone().expect("Workdir not provided");
        let cli = ctx.cli.runtime.clone();

        deploy(workdir, cli).map_err(Into::into).boxed_local()
    }

    fn start<'a>(&mut self, ctx: &mut Context<Self>) -> OutputResponse<'a> {
        log::info!("ya_runtime_sdk::Runtime - start");

        let emitter = ctx
            .emitter
            .clone()
            .expect("Service is not running in Server mode");
        let workdir = ctx.cli.workdir.clone().expect("Workdir not provided");
        let data = self.data.clone();

        async move {
            let deployment_file = std::fs::File::open(workdir.join(FILE_DEPLOYMENT))
                .expect("Unable to open the deployment file");
            let deployment: Deployment = serialize::json::from_reader(deployment_file)
                .expect("Failed to read the deployment file");
            {
                let mut data = data.lock().await;
                data.deployment.replace(deployment);
            }

            let res = start(workdir, data, emitter).await;
            if let Err(e) = &res {
                log::error!("Starting the runtime failed with error {e}");
            }

            res
        }
        .map_err(Into::into)
        .boxed_local()
    }

    fn stop<'a>(&mut self, _: &mut Context<Self>) -> EmptyResponse<'a> {
        stop(self.data.clone()).map_err(Into::into).boxed_local()
    }

    fn run_command<'a>(
        &mut self,
        command: server::RunProcess,
        mode: RuntimeMode,
        _: &mut Context<Self>,
    ) -> ProcessIdResponse<'a> {
        if let RuntimeMode::Command = mode {
            return async move { Err(anyhow::anyhow!("CLI `run` is not supported")) }
                .map_err(Into::into)
                .boxed_local();
        }

        run_command(self.data.clone(), command)
            .map_err(Into::into)
            .boxed_local()
    }

    fn kill_command<'a>(
        &mut self,
        kill: server::KillProcess,
        _: &mut Context<Self>,
    ) -> EmptyResponse<'a> {
        kill_command(self.data.clone(), kill)
            .map_err(Into::into)
            .boxed_local()
    }

    fn offer<'a>(&mut self, _: &mut Context<Self>) -> OutputResponse<'a> {
        async move { Ok(offer()?) }.boxed_local()
    }

    fn test<'a>(&mut self, _: &mut Context<Self>) -> EmptyResponse<'a> {
        test().map_err(Into::into).boxed_local()
    }

    fn join_network<'a>(
        &mut self,
        join: server::CreateNetwork,
        _: &mut Context<Self>,
    ) -> EndpointResponse<'a> {
        join_network(self.data.clone(), join)
            .map_err(Into::into)
            .boxed_local()
    }
}

async fn deploy(workdir: PathBuf, cli: Cli) -> anyhow::Result<Option<serialize::json::Value>> {
    let workdir = normalize_path(&workdir).await?;
    let package_path = normalize_path(&cli.task_package.unwrap()).await?;
    let package_file = fs::File::open(&package_path).await?;

    let deployment = Deployment::try_from_input(
        package_file,
        cli.cpu_cores,
        (cli.mem_gib * 1024.) as usize,
        package_path,
    )
    .await
    .expect("Error reading package metadata");

    for vol in &deployment.volumes {
        fs::create_dir_all(workdir.join(&vol.name)).await?;
    }
    fs::OpenOptions::new()
        .create(true)
        .write(true)
        .truncate(true)
        .open(workdir.join(FILE_DEPLOYMENT))
        .await?
        .write_all(serde_json::to_string(&deployment)?.as_bytes())
        .await?;

    Ok(Some(serialize::json::to_value(DeployResult {
        valid: Ok(Default::default()),
        vols: deployment.volumes,
        start_mode: StartMode::Blocking,
    })?))
}

<<<<<<< HEAD
=======
fn spawn_9p_server(mount_point: String, log_path: String, port: i32) -> anyhow::Result<Child> {
    let runtime_dir = runtime_dir().expect("Unable to resolve current directory");

    let exe_path = runtime_dir.join(FILE_SERVER_RUNTIME);
    let mut cmd = process::Command::new(&exe_path);
    cmd.env("RUST_LOG", "error");

    log::debug!(
        "Running {}. Mount point: {}, port: {}",
        exe_path.to_str().unwrap_or(""),
        mount_point,
        port
    );

    let local_address = std::format!("127.0.0.1:{}", port);
    let args = &[
        "--mount-point",
        mount_point.as_str(),
        "--log-path",
        log_path.as_str(),
        "--network-address",
        local_address.as_str(),
        "--network-protocol",
        "tcp",
    ];

    cmd.current_dir(&runtime_dir).args(args);

    cmd.stdin(Stdio::null());
    cmd.kill_on_drop(true);

    cmd.spawn().map_err(|err| {
        log::error!("Error when spawning p9 server {}", err);
        anyhow::Error::from(err)
    })
}

>>>>>>> 66b941f6
async fn start(
    work_dir: PathBuf,
    runtime_data: Arc<Mutex<RuntimeData>>,
    emitter: EventEmitter,
) -> anyhow::Result<Option<serialize::json::Value>> {
    let runtime_dir = runtime_dir().expect("Unable to resolve current directory");

    let manager_sock;
    let net_sock;
    let chardev;

    #[cfg(unix)]
    {
        let uid = uuid::Uuid::new_v4().to_simple().to_string();
        manager_sock = std::env::temp_dir().join(format!("{}.sock", uid));
        net_sock = std::env::temp_dir().join(format!("{}_net.sock", uid));

        chardev = |n, p: &PathBuf| format!("socket,path={},server,nowait,id={}", p.display(), n);
    }

    #[cfg(windows)]
    {
        manager_sock = "127.0.0.1:9003";
        net_sock = "127.0.0.1:9004";

        chardev = |n, p: &str| {
            let addr: SocketAddr = p.parse().unwrap();
            format!(
                "socket,host={},port={},server,nowait,id={}",
                addr.ip(),
                addr.port(),
                n
            )
        };
    }

    let p9_sock = "127.0.0.1:9005";

    let mut data = runtime_data.lock().await;
    let deployment = data.deployment().expect("Missing deployment data");

    let chardev_wait = |n, p: &str| {
        let addr: SocketAddr = p.parse().unwrap();
        format!(
            "socket,host={},port={},server,id={}",
            addr.ip(),
            addr.port(),
            n
        )
    };

    let mut cmd = process::Command::new(runtime_dir.join(FILE_RUNTIME));
    cmd.current_dir(&runtime_dir);

    let tmp0 = format!("{}M", deployment.mem_mib);
    let tmp1 = format!(
        "file={},cache=unsafe,readonly=on,format=raw,if=virtio",
        deployment.task_package.display()
    );
    let chardev1 = chardev("manager_cdev", &manager_sock);
    let chardev2 = chardev("net_cdev", &net_sock);
    let chardev3 = chardev_wait("p9_cdev", &p9_sock);

    let cpu_string = deployment.cpu_cores.to_string();

    let acceleration = if cfg!(windows) { "whpx" } else { "kvm" };

    let args = &[
        "-m",
        tmp0.as_str(),
        "-nographic",
        "-vga",
        "none",
        "-kernel",
        FILE_VMLINUZ,
        "-initrd",
        FILE_INITRAMFS,
        "-net",
        "none",
        /*   "-enable-kvm",*/
        /*  "-cpu",
          "host",*/
        "-smp",
        cpu_string.as_str(),
        "-append",
        "\"console=ttyS0 panic=1\"",
        "-device",
        "virtio-serial",
        /* "-device",
        "virtio-rng-pci",*/
        "-chardev",
        chardev1.as_str(),
        "-chardev",
        chardev2.as_str(),
        "-chardev",
        chardev3.as_str(),
        "-device",
        "virtserialport,chardev=manager_cdev,name=manager_port",
        "-device",
        "virtserialport,chardev=net_cdev,name=net_port",
        "-device",
        "virtserialport,chardev=p9_cdev,name=p9_port",
        "-drive",
        tmp1.as_str(),
        "-no-reboot",
        "-accel",
        acceleration,
        "-nodefaults",
        "--serial",
        "stdio",
    ];

    cmd.args(args);
    /*
        for (idx, volume) in deployment.volumes.iter().enumerate() {
            cmd.arg("-virtfs");
            cmd.arg(format!(
                "local,id={tag},path={path},security_model=none,mount_tag={tag}",
                tag = format!("mnt{}", idx),
                path = work_dir.join(&volume.name).to_string_lossy(),
            ));
        }
    */

    log::debug!(
        "Running VM in runtime directory: {}\nCommand: {} {}\n",
        runtime_dir.to_str().unwrap_or("???"),
        FILE_RUNTIME,
        args.join(" ")
    );

    let mut runtime = cmd
        .stdin(Stdio::null())
        .stdout(Stdio::piped())
        .stderr(Stdio::piped())
        .kill_on_drop(true)
        .spawn()?;

    let stdout = runtime.stdout.take().unwrap();
    let stderr = runtime.stderr.take().unwrap();
    spawn(reader_to_log(stdout));
    spawn(reader_to_log_error(stderr));


    let vmp9stream = connect_to_vm_9p_endpoint(&std::format!("127.0.0.1:{}", 9005), 10).await?;

    log::debug!("Spawn 9P inproc servers...");

    let mut runtime_9ps = vec![];

    for (idx, volume) in deployment.volumes.iter().enumerate() {
        let mount_point_host = work_dir
            .join(&volume.name)
            .to_str()
            .ok_or(anyhow!("cannot resolve 9P mount point"))?
            .to_string();

        let log_dir = work_dir
            .join("logs")
            .join(std::format!("ya-vm-file-server_{}.log", idx))
            .to_str()
            .unwrap_or("")
            .to_string();

        let runtime_9p = InprocServer::new(&mount_point_host);

        runtime_9ps.push(runtime_9p);
    }

    log::debug!("Connect to 9P inproc servers...");

<<<<<<< HEAD
    let mut p9streams = vec![];
=======
    let vmp9stream = TcpStream::connect(std::format!("127.0.0.1:{}", 9005)).await?;
>>>>>>> 66b941f6

    for server in &runtime_9ps {
        let client_stream = server.attach_client();
        p9streams.push(client_stream);
    }

    let demux_socket_handle = start_demux_communication(vmp9stream, p9streams)?;
<<<<<<< HEAD

    #[cfg(unix)]
    let path = manager_sock.to_str().unwrap();
    #[cfg(windows)]
    let path = manager_sock;

    let ga = GuestAgent::connected(path, 10, move |notification, ga| {
        let mut emitter = emitter.clone();
        async move {
            let status = notification_into_status(notification, ga).await;
            emitter.emit(status).await;
        }
        .boxed()
    })
=======

    #[cfg(unix)]
    let path = manager_sock.to_str().unwrap();
    #[cfg(windows)]
    let path = manager_sock;

    let ga = GuestAgent::connected(
        path,
        10,
        move |notification, ga| {
            let mut emitter = emitter.clone();
            async move {
                let status = notification_into_status(notification, ga).await;
                emitter.emit(status).await;
            }
            .boxed()
        },
    )
>>>>>>> 66b941f6
    .await?;


    {
        let mut ga = ga.lock().await;
        for (idx, volume) in deployment.volumes.iter().enumerate() {
            ga.mount(format!("mnt{}", idx).as_str(), volume.path.as_str())
                .await?
                .expect("Mount failed");
        }
    }

    data.runtime_p9 = runtime_9ps; //prevent dropping
    data.p9_communication_handle.replace(demux_socket_handle); //prevent dropping
    data.runtime.replace(runtime);
    data.network
        .replace(NetworkEndpoint::Socket(net_sock.to_owned()));
    data.ga.replace(ga);

    Ok(None)
}

async fn connect_to_vm_9p_endpoint(address: &str, tries: i32) -> anyhow::Result<TcpStream> {
    log::debug!("Connect to the VM 9P endpoint...");

    for _ in 0..tries {
        match TcpStream::connect(address).await {
            Ok(stream) => {
                log::debug!("Connected to the VM 9P endpoint");
                return Ok(stream);
            }
            Err(e) => {
                log::debug!("Failed to connect to the VM 9P endpoint: {e}");
                // The VM is not ready yet, try again
                sleep(Duration::from_secs(1)).await;
            },
        };
    }

    Err(anyhow!("Failed to connect to the VM 9P endpoint after #{tries} tries"))
}

async fn run_command(
    runtime_data: Arc<Mutex<RuntimeData>>,
    run: server::RunProcess,
) -> Result<ProcessId, server::ErrorResponse> {
    let data = runtime_data.lock().await;
    let deployment = data.deployment().expect("Runtime not started");

    let (uid, gid) = deployment.user;
    let env = deployment.env();
    let cwd = deployment
        .config
        .working_dir
        .as_ref()
        .filter(|s| !s.trim().is_empty())
        .map(|s| s.as_str())
        .unwrap_or_else(|| DEFAULT_CWD);

    log::debug!("got run process: {:?}", run);
    log::debug!("work dir: {:?}", deployment.config.working_dir);

    let result = data
        .ga()
        .unwrap()
        .lock()
        .await
        .run_process(
            &run.bin,
            run.args
                .iter()
                .map(|s| s.as_ref())
                .collect::<Vec<&str>>()
                .as_slice(),
            Some(&env[..]),
            uid,
            gid,
            &[
                None,
                Some(RedirectFdType::RedirectFdPipeCyclic(0x1000)),
                Some(RedirectFdType::RedirectFdPipeCyclic(0x1000)),
            ],
            Some(cwd),
        )
        .await;
    log::debug!("Finished command");

    Ok(convert_result(result, "Running process")?)
}

async fn kill_command(
    runtime_data: Arc<Mutex<RuntimeData>>,
    kill: server::KillProcess,
) -> Result<(), server::ErrorResponse> {
    log::debug!("got kill: {:?}", kill);
    // TODO: send signal
    let data = runtime_data.lock().await;
    let mutex = data.ga().unwrap();
    let result = mutex.lock().await.kill(kill.pid).await;
    convert_result(result, &format!("Killing process {}", kill.pid))?;
    Ok(())
}

async fn stop(runtime_data: Arc<Mutex<RuntimeData>>) -> Result<(), server::ErrorResponse> {
    log::debug!("got shutdown");
    let mut data = runtime_data.lock().await;

    if let Some(dsh) = data.p9_communication_handle.take() {
        stop_demux_communication(dsh).await;
    }

<<<<<<< HEAD
    let mut runtime = data.runtime().unwrap();
=======
    let runtime = data.runtime().unwrap();
>>>>>>> 66b941f6

    {
        let mutex = data.ga().unwrap();
        let mut ga = mutex.lock().await;
        convert_result(ga.quit().await, "Sending quit")?;
    }

    runtime
        .wait()
        .await
        .expect("Waiting for runtime stop failed");
    Ok(())
}

fn offer() -> anyhow::Result<Option<serde_json::Value>> {
    let cpu = CpuInfo::try_new()?;
    let model = format!(
        "Stepping {} Family {} Model {}",
        cpu.model.stepping, cpu.model.family, cpu.model.model
    );

    Ok(Some(serde_json::json!({
        "properties": {
            "golem.inf.cpu.vendor": cpu.model.vendor,
            "golem.inf.cpu.brand": cpu.model.brand,
            "golem.inf.cpu.model": model,
            "golem.inf.cpu.capabilities": cpu.capabilities,
            "golem.runtime.capabilities": ["vpn"]
        },
        "constraints": ""
    })))
}

async fn test() -> anyhow::Result<()> {
    /*server::run_async(|e| async {
        let ctx = Context::try_new().expect("Failed to initialize context");
        let task_package = runtime_dir()
            .expect("Runtime directory not found")
            .join(FILE_TEST_IMAGE)
            .canonicalize()
            .expect("Test image not found");

        log::debug!("Task package: {}", task_package.display());
        let runtime_data = RuntimeData {
            deployment: Some(Deployment {
                cpu_cores: 1,
                mem_mib: 128,
                task_package,
                ..Default::default()
            }),
            ..Default::default()
        };
        let runtime = Runtime {
            data: Arc::new(Mutex::new(runtime_data)),
        };

        println!("Starting runtime");
        start(
            std::env::temp_dir(),
            runtime.data.clone(),
            EventEmitter::spawn(e),
        )
        .await
        .expect("Failed to start runtime");

        println!("Stopping runtime");
        stop(runtime.data.clone())
            .await
            .expect("Failed to stop runtime");

        tokio::spawn(async move {
            // the server refuses to stop by itself; force quit
            std::process::exit(0);
        });

        Server::new(runtime, ctx)
    })
    .await;*/
    Ok(())
}

async fn join_network(
    runtime_data: Arc<Mutex<RuntimeData>>,
    join: server::CreateNetwork,
) -> Result<String, server::ErrorResponse> {
    log::error!("join_network");
    let hosts = join.hosts;
    let networks = join.networks;
    let data = runtime_data.lock().await;

    let endpoint = data
        .network
        .as_ref()
        .map(|network| match network {
            #[cfg(windows)]
            NetworkEndpoint::Socket(path) => path.clone(),
            #[cfg(unix)]
            NetworkEndpoint::Socket(path) => path
                .clone()
                .into_os_string()
                .into_string()
                .expect("Invalid endpoint path"),
        })
        .expect("No network endpoint");

    let mutex = data.ga().unwrap();
    let mut ga = mutex.lock().await;
    convert_result(ga.add_hosts(hosts.iter()).await, "Updating network hosts")?;

    for net in networks {
        convert_result(
            ga.add_address(&net.if_addr, &net.mask).await,
            &format!("Adding interface address {} {}", net.if_addr, net.gateway),
        )?;
        convert_result(
            ga.create_network(&net.addr, &net.mask, &net.gateway).await,
            &format!("Creating network {} {}", net.addr, net.gateway),
        )?;
    }

    Ok(endpoint)
}

async fn normalize_path<P: AsRef<Path>>(path: P) -> anyhow::Result<PathBuf> {
    Ok(fs::canonicalize(path)
        .await?
        .components()
        .into_iter()
        .filter(|c| match c {
            Component::Prefix(_) => false,
            _ => true,
        })
        .collect::<PathBuf>())
}

fn convert_result<T>(
    result: io::Result<RemoteCommandResult<T>>,
    msg: &str,
) -> Result<T, server::ErrorResponse> {
    match result {
        Ok(Ok(result)) => Ok(result),
        Ok(Err(exit_code)) => Err(server::ErrorResponse::msg(format!(
            "{} failed, exit code: {}",
            msg, exit_code
        ))),
        Err(error) => Err(server::ErrorResponse::msg(format!(
            "{} failed: {}",
            msg, error
        ))),
    }
}

async fn notification_into_status(
    notification: Notification,
    ga: Arc<Mutex<GuestAgent>>,
) -> server::ProcessStatus {
    match notification {
        Notification::OutputAvailable { id, fd } => {
            log::debug!("Process {} has output available on fd {}", id, fd);

            let output = {
                let result = {
                    let mut guard = ga.lock().await;
                    guard.query_output(id, fd as u8, 0, u64::MAX).await
                };
                match result {
                    Ok(Ok(vec)) => vec,
                    Ok(Err(e)) => {
                        log::error!("Remote error while querying output: {:?}", e);
                        Vec::new()
                    }
                    Err(e) => {
                        log::error!("Error querying output: {:?}", e);
                        Vec::new()
                    }
                }
            };
            let (stdout, stderr) = match fd {
                1 => (output, Vec::new()),
                _ => (Vec::new(), output),
            };

            server::ProcessStatus {
                pid: id,
                running: true,
                return_code: 0,
                stdout,
                stderr,
            }
        }
        Notification::ProcessDied { id, reason } => {
            log::debug!("Process {} died with {:?}", id, reason);

            // TODO: reason._type ?
            server::ProcessStatus {
                pid: id,
                running: false,
                return_code: reason.status as i32,
                stdout: Vec::new(),
                stderr: Vec::new(),
            }
        }
    }
}

async fn reader_to_log<T: io::AsyncRead + Unpin>(reader: T) {
    let mut reader = io::BufReader::new(reader);
    let mut buf = Vec::new();
    loop {
        match reader.read_until(b'\n', &mut buf).await {
            Ok(0) => {
                log::warn!("VM: reader.read_until returned 0")
            }
            Ok(_) => {
                let bytes = strip_ansi_escapes::strip(&buf).unwrap();
                log::debug!("VM: {}", String::from_utf8_lossy(&bytes).trim_end());
                buf.clear();
            }
            Err(e) => log::error!("VM output error: {}", e),
        }
    }
}

async fn reader_to_log_error<T: io::AsyncRead + Unpin>(reader: T) {
    let mut reader = io::BufReader::new(reader);
    let mut buf = Vec::new();
    loop {
        match reader.read_until(b'\n', &mut buf).await {
            Ok(0) => {
                log::warn!("VM ERROR: reader.read_until returned 0")
            }
            Ok(_) => {
                let bytes = strip_ansi_escapes::strip(&buf).unwrap();
                log::debug!(
                    "VM ERROR STREAM: {}",
                    String::from_utf8_lossy(&bytes).trim_end()
                );
                buf.clear();
            }
            Err(e) => log::error!("VM stderr error: {}", e),
        }
    }
}

fn runtime_dir() -> io::Result<PathBuf> {
    Ok(std::env::current_exe()?
        .parent()
        .ok_or_else(|| io::Error::from(io::ErrorKind::NotFound))?
        .to_path_buf()
        .join(DIR_RUNTIME))
}

#[tokio::main]
async fn main() -> anyhow::Result<()> {
    let logfile = FileAppender::builder()
        .encoder(Box::new(PatternEncoder::new("{d} {l} {t} - {m}{n}")))
        .build(r#"logs/ya-runtime-vm.log"#)?;

    let config = Config::builder()
        .appender(Appender::builder().build("logfile", Box::new(logfile)))
        .build(
            Root::builder()
                .appender("logfile")
                .build(LevelFilter::Debug),
        )?;

    log4rs::init_config(config)?;
    log::debug!("Runtime VM starting - log level debug message ...");
    log::info!("Runtime VM starting - log level info message ...");
    ya_runtime_sdk::run::<Runtime>().await
}<|MERGE_RESOLUTION|>--- conflicted
+++ resolved
@@ -13,11 +13,8 @@
 use std::time::Duration;
 use structopt::StructOpt;
 use tokio::net::TcpStream;
-<<<<<<< HEAD
 use tokio::time::sleep;
-=======
-use tokio::time::delay_for;
->>>>>>> 66b941f6
+
 use tokio::{
     fs,
     io::{self, AsyncBufReadExt, AsyncWriteExt},
@@ -41,10 +38,8 @@
     deploy::Deployment,
     guest_agent_comm::{GuestAgent, Notification, RedirectFdType, RemoteCommandResult},
 };
-<<<<<<< HEAD
+
 use ya_vm_file_server::InprocServer;
-=======
->>>>>>> 66b941f6
 
 const DIR_RUNTIME: &str = "runtime";
 #[cfg(unix)]
@@ -52,15 +47,6 @@
 #[cfg(windows)]
 const FILE_RUNTIME: &str = "qemu-system-x86_64.exe";
 
-<<<<<<< HEAD
-=======
-#[cfg(windows)]
-const FILE_SERVER_RUNTIME: &str = "ya-vm-file-server.exe";
-
-#[cfg(unix)]
-const FILE_SERVER_RUNTIME: &str = "ya-vm-file-server";
-
->>>>>>> 66b941f6
 const FILE_VMLINUZ: &str = "vmlinuz-virt";
 const FILE_INITRAMFS: &str = "initramfs.cpio.gz";
 //const FILE_TEST_IMAGE: &str = "self-test.gvmi";
@@ -258,46 +244,6 @@
     })?))
 }
 
-<<<<<<< HEAD
-=======
-fn spawn_9p_server(mount_point: String, log_path: String, port: i32) -> anyhow::Result<Child> {
-    let runtime_dir = runtime_dir().expect("Unable to resolve current directory");
-
-    let exe_path = runtime_dir.join(FILE_SERVER_RUNTIME);
-    let mut cmd = process::Command::new(&exe_path);
-    cmd.env("RUST_LOG", "error");
-
-    log::debug!(
-        "Running {}. Mount point: {}, port: {}",
-        exe_path.to_str().unwrap_or(""),
-        mount_point,
-        port
-    );
-
-    let local_address = std::format!("127.0.0.1:{}", port);
-    let args = &[
-        "--mount-point",
-        mount_point.as_str(),
-        "--log-path",
-        log_path.as_str(),
-        "--network-address",
-        local_address.as_str(),
-        "--network-protocol",
-        "tcp",
-    ];
-
-    cmd.current_dir(&runtime_dir).args(args);
-
-    cmd.stdin(Stdio::null());
-    cmd.kill_on_drop(true);
-
-    cmd.spawn().map_err(|err| {
-        log::error!("Error when spawning p9 server {}", err);
-        anyhow::Error::from(err)
-    })
-}
-
->>>>>>> 66b941f6
 async fn start(
     work_dir: PathBuf,
     runtime_data: Arc<Mutex<RuntimeData>>,
@@ -469,11 +415,9 @@
 
     log::debug!("Connect to 9P inproc servers...");
 
-<<<<<<< HEAD
+
     let mut p9streams = vec![];
-=======
-    let vmp9stream = TcpStream::connect(std::format!("127.0.0.1:{}", 9005)).await?;
->>>>>>> 66b941f6
+
 
     for server in &runtime_9ps {
         let client_stream = server.attach_client();
@@ -481,7 +425,6 @@
     }
 
     let demux_socket_handle = start_demux_communication(vmp9stream, p9streams)?;
-<<<<<<< HEAD
 
     #[cfg(unix)]
     let path = manager_sock.to_str().unwrap();
@@ -496,26 +439,6 @@
         }
         .boxed()
     })
-=======
-
-    #[cfg(unix)]
-    let path = manager_sock.to_str().unwrap();
-    #[cfg(windows)]
-    let path = manager_sock;
-
-    let ga = GuestAgent::connected(
-        path,
-        10,
-        move |notification, ga| {
-            let mut emitter = emitter.clone();
-            async move {
-                let status = notification_into_status(notification, ga).await;
-                emitter.emit(status).await;
-            }
-            .boxed()
-        },
-    )
->>>>>>> 66b941f6
     .await?;
 
 
@@ -627,11 +550,7 @@
         stop_demux_communication(dsh).await;
     }
 
-<<<<<<< HEAD
     let mut runtime = data.runtime().unwrap();
-=======
-    let runtime = data.runtime().unwrap();
->>>>>>> 66b941f6
 
     {
         let mutex = data.ga().unwrap();
